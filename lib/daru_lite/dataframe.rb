--- conflicted
+++ resolved
@@ -1157,7 +1157,6 @@
       initialize(to_h, order: order_array)
     end
 
-<<<<<<< HEAD
     # Reorders the rows in a dataframe
     # @param new_order => [Array], the new order you want for your rows
     #
@@ -1184,7 +1183,7 @@
       raise NotImplementedError if index.is_a?(DaruLite::CategoricalIndex)
 
       row_at(*new_order)
-=======
+    end
     # Return the dataframe with rotate vectors positions, the vector at position count is now
     # the first vector of the dataframe.
     # If only one vector in the dataframe, the dataframe is return without any change.
@@ -1207,7 +1206,6 @@
 
       self.order = vectors.to_a.rotate(count)
       self
->>>>>>> b3345baa
     end
 
     # Returns a vector, based on a string with a calculation based
