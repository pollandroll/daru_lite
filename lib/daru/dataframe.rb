require 'daru/accessors/dataframe_by_row'
require 'daru/maths/arithmetic/dataframe'
require 'daru/maths/statistics/dataframe'
require 'daru/io/io'

module Daru
  class DataFrame # rubocop:disable Metrics/ClassLength
    include Daru::Maths::Arithmetic::DataFrame
    include Daru::Maths::Statistics::DataFrame

    attr_accessor(*Configuration::INSPECT_OPTIONS_KEYS)

    extend Gem::Deprecate

    class << self
      # Load data from a CSV file. Specify an optional block to grab the CSV
      # object and pre-condition it (for example use the `convert` or
      # `header_convert` methods).
      #
      # == Arguments
      #
      # * path - Local path / Remote URL of the file to load specified as a String.
      #
      # == Options
      #
      # Accepts the same options as the Daru::DataFrame constructor and CSV.open()
      # and uses those to eventually construct the resulting DataFrame.
      #
      # == Verbose Description
      #
      # You can specify all the options to the `.from_csv` function that you
      # do to the Ruby `CSV.read()` function, since this is what is used internally.
      #
      # For example, if the columns in your CSV file are separated by something
      # other that commas, you can use the `:col_sep` option. If you want to
      # convert numeric values to numbers and not keep them as strings, you can
      # use the `:converters` option and set it to `:numeric`.
      #
      # The `.from_csv` function uses the following defaults for reading CSV files
      # (that are passed into the `CSV.read()` function):
      #
      #   {
      #     :col_sep           => ',',
      #     :converters        => :numeric
      #   }
      def from_csv(path, opts = {}, &block)
        Daru::IO.from_csv path, opts, &block
      end

      # Read data from an Excel file into a DataFrame.
      #
      # == Arguments
      #
      # * path - Path of the file to be read.
      #
      # == Options
      #
      # *:worksheet_id - ID of the worksheet that is to be read.
      def from_excel(path, opts = {}, &block)
        Daru::IO.from_excel path, opts, &block
      end

      # Read a database query and returns a Dataset
      #
      # @param dbh [DBI::DatabaseHandle, String] A DBI connection OR Path to a SQlite3 database.
      # @param query [String] The query to be executed
      #
      # @return A dataframe containing the data resulting from the query
      #
      # USE:
      #
      #  dbh = DBI.connect("DBI:Mysql:database:localhost", "user", "password")
      #  Daru::DataFrame.from_sql(dbh, "SELECT * FROM test")
      #
      #  #Alternatively
      #
      #  require 'dbi'
      #  Daru::DataFrame.from_sql("path/to/sqlite.db", "SELECT * FROM test")
      def from_sql(dbh, query)
        Daru::IO.from_sql dbh, query
      end

      # Read a dataframe from AR::Relation
      #
      # @param relation [ActiveRecord::Relation] An AR::Relation object from which data is loaded
      # @param fields [Array] Field names to be loaded (optional)
      #
      # @return A dataframe containing the data loaded from the relation
      #
      # USE:
      #
      #   # When Post model is defined as:
      #   class Post < ActiveRecord::Base
      #     scope :active, -> { where.not(published_at: nil) }
      #   end
      #
      #   # You can load active posts into a dataframe by:
      #   Daru::DataFrame.from_activerecord(Post.active, :title, :published_at)
      def from_activerecord(relation, *fields)
        Daru::IO.from_activerecord relation, *fields
      end

      # Read the database from a plaintext file. For this method to work,
      # the data should be present in a plain text file in columns. See
      # spec/fixtures/bank2.dat for an example.
      #
      # == Arguments
      #
      # * path - Path of the file to be read.
      # * fields - Vector names of the resulting database.
      #
      # == Usage
      #
      #   df = Daru::DataFrame.from_plaintext 'spec/fixtures/bank2.dat', [:v1,:v2,:v3,:v4,:v5,:v6]
      def from_plaintext(path, fields)
        Daru::IO.from_plaintext path, fields
      end

      # Create DataFrame by specifying rows as an Array of Arrays or Array of
      # Daru::Vector objects.
      def rows(source, opts = {})
        raise SizeError, 'All vectors must have same length' \
          unless source.all? { |v| v.size == source.first.size }

        opts[:order] ||= guess_order(source)

        if ArrayHelper.array_of?(source, Array) || source.empty?
          DataFrame.new(source.transpose, opts)
        elsif ArrayHelper.array_of?(source, Vector)
          from_vector_rows(source, opts)
        else
          raise ArgumentError, "Can't create DataFrame from #{source}"
        end
      end

      # Generates a new dataset, using three vectors
      # - Rows
      # - Columns
      # - Values
      #
      # For example, you have these values
      #
      #   x   y   v
      #   a   a   0
      #   a   b   1
      #   b   a   1
      #   b   b   0
      #
      # You obtain
      #   id  a   b
      #    a  0   1
      #    b  1   0
      #
      # Useful to process outputs from databases
      def crosstab_by_assignation(rows, columns, values)
        raise 'Three vectors should be equal size' if
          rows.size != columns.size || rows.size != values.size

        data = Hash.new do |h, col|
          h[col] = rows.factors.map { |r| [r, nil] }.to_h
        end
        columns.zip(rows, values).each { |c, r, v| data[c][r] = v }

        # FIXME: in fact, WITHOUT this line you'll obtain more "right"
        # data: with vectors having "rows" as an index...
        data = data.transform_values(&:values)
        data[:_id] = rows.factors

        DataFrame.new(data)
      end

      private

      def guess_order(source)
        case source.first
        when Vector # assume that all are Vectors
          source.first.index.to_a
        when Array
          Array.new(source.first.size, &:to_s)
        end
      end

      def from_vector_rows(source, opts)
        index = source.map(&:name)
                      .each_with_index.map { |n, i| n || i }
        index = ArrayHelper.recode_repeated(index)

        DataFrame.new({}, opts).tap do |df|
          source.each_with_index do |row, idx|
            df[index[idx] || idx, :row] = row
          end
        end
      end
    end

    # The vectors (columns) index of the DataFrame
    attr_reader :vectors
    # TOREMOVE
    attr_reader :data

    # The index of the rows of the DataFrame
    attr_reader :index

    # The name of the DataFrame
    attr_reader :name

    # The number of rows present in the DataFrame
    attr_reader :size

    # DataFrame basically consists of an Array of Vector objects.
    # These objects are indexed by row and column by vectors and index Index objects.
    #
    # == Arguments
    #
    # * source - Source from the DataFrame is to be initialized. Can be a Hash
    # of names and vectors (array or Daru::Vector), an array of arrays or
    # array of Daru::Vectors.
    #
    # == Options
    #
    # +:order+ - An *Array*/*Daru::Index*/*Daru::MultiIndex* containing the order in
    # which Vectors should appear in the DataFrame.
    #
    # +:index+ - An *Array*/*Daru::Index*/*Daru::MultiIndex* containing the order
    # in which rows of the DataFrame will be named.
    #
    # +:name+  - A name for the DataFrame.
    #
    # +:clone+ - Specify as *true* or *false*. When set to false, and Vector
    # objects are passed for the source, the Vector objects will not duplicated
    # when creating the DataFrame. Will have no effect if Array is passed in
    # the source, or if the passed Daru::Vectors have different indexes.
    # Default to *true*.
    #
    # == Usage
    #
    #   df = Daru::DataFrame.new
    #   # =>
    #   # <Daru::DataFrame(0x0)>
    #   # Creates an empty DataFrame with no rows or columns.
    #
    #   df = Daru::DataFrame.new({}, order: [:a, :b])
    #   #<Daru::DataFrame(0x2)>
    #     a   b
    #   # Creates a DataFrame with no rows and columns :a and :b
    #
    #   df = Daru::DataFrame.new({a: [1,2,3,4], b: [6,7,8,9]}, order: [:b, :a],
    #     index: [:a, :b, :c, :d], name: :spider_man)
    #
    #   # =>
    #   # <Daru::DataFrame:80766980 @name = spider_man @size = 4>
    #   #             b          a
    #   #  a          6          1
    #   #  b          7          2
    #   #  c          8          3
    #   #  d          9          4
    #
    #   df = Daru::DataFrame.new([[1,2,3,4],[6,7,8,9]], name: :bat_man)
    #
    #   # =>
    #   # #<Daru::DataFrame: bat_man (4x2)>
    #   #             0          1
    #   #  0          1          6
    #   #  1          2          7
    #   #  2          3          8
    #   #  3          4          9
    #
    #   # Dataframe having Index name
    #
    #   df = Daru::DataFrame.new({a: [1,2,3,4], b: [6,7,8,9]}, order: [:b, :a],
    #     index: Daru::Index.new([:a, :b, :c, :d], name: 'idx_name'),
    #     name: :spider_man)
    #
    #   # =>
    #   # <Daru::DataFrame:80766980 @name = spider_man @size = 4>
    #   # idx_name            b          a
    #   #        a          6          1
    #   #        b          7          2
    #   #        c          8          3
    #   #        d          9          4
    #
    #
    #   idx = Daru::Index.new [100, 99, 101, 1, 2], name: "s1"
    #   => #<Daru::Index(5): s1 {100, 99, 101, 1, 2}>
    #
    #   df = Daru::DataFrame.new({b: [11,12,13,14,15], a: [1,2,3,4,5],
    #     c: [11,22,33,44,55]},
    #     order: [:a, :b, :c],
    #     index: idx)
    #    # =>
    #    #<Daru::DataFrame(5x3)>
    #    #   s1   a   b   c
    #    #  100   1  11  11
    #    #   99   2  12  22
    #    #  101   3  13  33
    #    #    1   4  14  44
    #    #    2   5  15  55

    def initialize(source = {}, opts = {}) # rubocop:disable Metrics/MethodLength
      vectors = opts[:order]
      index = opts[:index] # FIXME: just keyword arges after Ruby 2.1
      @data = []
      @name = opts[:name]

      case source
      when [], {}
        create_empty_vectors(vectors, index)
      when Array
        initialize_from_array source, vectors, index, opts
      when Hash
        initialize_from_hash source, vectors, index, opts
      when ->(s) { s.empty? } # TODO: likely want to remove this case
        create_empty_vectors(vectors, index)
      end

      set_size
      validate
      update
    end

<<<<<<< HEAD
=======
    def plotting_library=(lib)
      case lib
      when :gruff
        @plotting_library = lib
        if Daru.send(:"has_#{lib}?")
          extend Module.const_get(
            "Daru::Plotting::DataFrame::#{lib.to_s.capitalize}Library"
          )
        end
      else
        raise ArgumentError, "Plotting library #{lib} not supported. " \
                             'Supported library is :gruff'
      end
    end

    # this method is overwritten: see Daru::DataFrame#plotting_library=
    def plot(...)
      init_plotting_library

      plot(...)
    end

>>>>>>> 5688fe24
    # Access row or vector. Specify name of row/vector followed by axis(:row, :vector).
    # Defaults to *:vector*. Use of this method is not recommended for accessing
    # rows. Use df.row[:a] for accessing row with index ':a'.
    def [](*names)
      axis = extract_axis(names, :vector)
      dispatch_to_axis axis, :access, *names
    end

    # Retrive rows by positions
    # @param [Array<Integer>] positions of rows to retrive
    # @return [Daru::Vector, Daru::DataFrame] vector for single position and dataframe for multiple positions
    # @example
    #   df = Daru::DataFrame.new({
    #     a: [1, 2, 3],
    #     b: ['a', 'b', 'c']
    #   })
    #   df.row_at 1, 2
    #   # => #<Daru::DataFrame(2x2)>
    #   #       a   b
    #   #   1   2   b
    #   #   2   3   c
    def row_at(*positions)
      original_positions = positions
      positions = coerce_positions(*positions, nrows)
      validate_positions(*positions, nrows)

      if positions.is_a? Integer
        row = get_rows_for([positions])
        Daru::Vector.new row, index: @vectors
      else
        new_rows = get_rows_for(original_positions)
        Daru::DataFrame.new new_rows, index: @index.at(*original_positions), order: @vectors
      end
    end

    # Set rows by positions
    # @param [Array<Integer>] positions positions of rows to set
    # @param [Array, Daru::Vector] vector vector to be assigned
    # @example
    #   df = Daru::DataFrame.new({
    #     a: [1, 2, 3],
    #     b: ['a', 'b', 'c']
    #   })
    #   df.set_row_at [0, 1], ['x', 'x']
    #   df
    #   #=> #<Daru::DataFrame(3x2)>
    #   #       a   b
    #   #   0   x   x
    #   #   1   x   x
    #   #   2   3   c
    def set_row_at(positions, vector)
      validate_positions(*positions, nrows)
      vector =
        if vector.is_a? Daru::Vector
          vector.reindex @vectors
        else
          Daru::Vector.new vector
        end

      raise SizeError, 'Vector length should match row length' if
        vector.size != @vectors.size

      @data.each_with_index do |vec, pos|
        vec.set_at(positions, vector.at(pos))
      end
      @index = @data[0].index
      set_size
    end

    # Retrive vectors by positions
    # @param [Array<Integer>] positions of vectors to retrive
    # @return [Daru::Vector, Daru::DataFrame] vector for single position and dataframe for multiple positions
    # @example
    #   df = Daru::DataFrame.new({
    #     a: [1, 2, 3],
    #     b: ['a', 'b', 'c']
    #   })
    #   df.at 0
    #   # => #<Daru::Vector(3)>
    #   #       a
    #   #   0   1
    #   #   1   2
    #   #   2   3
    def at(*positions)
      if AXES.include? positions.last
        axis = positions.pop
        return row_at(*positions) if axis == :row
      end

      original_positions = positions
      positions = coerce_positions(*positions, ncols)
      validate_positions(*positions, ncols)

      if positions.is_a? Integer
        @data[positions].dup
      else
        Daru::DataFrame.new positions.map { |pos| @data[pos].dup },
                            index: @index,
                            order: @vectors.at(*original_positions),
                            name: @name
      end
    end

    # Set vectors by positions
    # @param [Array<Integer>] positions positions of vectors to set
    # @param [Array, Daru::Vector] vector vector to be assigned
    # @example
    #   df = Daru::DataFrame.new({
    #     a: [1, 2, 3],
    #     b: ['a', 'b', 'c']
    #   })
    #   df.set_at [0], ['x', 'y', 'z']
    #   df
    #   #=> #<Daru::DataFrame(3x2)>
    #   #       a   b
    #   #   0   x   a
    #   #   1   y   b
    #   #   2   z   c
    def set_at(positions, vector)
      if positions.last == :row
        positions.pop
        return set_row_at(positions, vector)
      end

      validate_positions(*positions, ncols)
      vector =
        if vector.is_a? Daru::Vector
          vector.reindex @index
        else
          Daru::Vector.new vector
        end

      raise SizeError, 'Vector length should match index length' if
        vector.size != @index.size

      positions.each { |pos| @data[pos] = vector }
    end

    # Insert a new row/vector of the specified name or modify a previous row.
    # Instead of using this method directly, use df.row[:a] = [1,2,3] to set/create
    # a row ':a' to [1,2,3], or df.vector[:vec] = [1,2,3] for vectors.
    #
    # In case a Daru::Vector is specified after the equality the sign, the indexes
    # of the vector will be matched against the row/vector indexes of the DataFrame
    # before an insertion is performed. Unmatched indexes will be set to nil.
    def []=(*args)
      vector = args.pop
      axis = extract_axis(args)
      names = args

      dispatch_to_axis axis, :insert_or_modify, names, vector
    end

    def add_row(row, index = nil)
      self.row[*(index || @size)] = row
    end

    def add_vector(n, vector)
      self[n] = vector
    end

    def insert_vector(n, name, source)
      raise ArgumentError unless source.is_a? Array

      vector = Daru::Vector.new(source, index: @index, name: @name)
      @data << vector
      @vectors = @vectors.add name
      ordr = @vectors.dup.to_a
      elmnt = ordr.pop
      ordr.insert n, elmnt
      self.order = ordr
    end

    # Access a row or set/create a row. Refer #[] and #[]= docs for details.
    #
    # == Usage
    #   df.row[:a] # access row named ':a'
    #   df.row[:b] = [1,2,3] # set row ':b' to [1,2,3]
    def row
      Daru::Accessors::DataFrameByRow.new(self)
    end

    # Extract a dataframe given row indexes or positions
    # @param keys [Array] can be positions (if by_position is true) or indexes (if by_position if false)
    # @return [Daru::Dataframe]
    def get_sub_dataframe(keys, by_position: true)
      return Daru::DataFrame.new({}) if keys == []

      keys = @index.pos(*keys) unless by_position

      sub_df = row_at(*keys)
      sub_df = sub_df.to_df.transpose if sub_df.is_a?(Daru::Vector)

      sub_df
    end

    # Duplicate the DataFrame entirely.
    #
    # == Arguments
    #
    # * +vectors_to_dup+ - An Array specifying the names of Vectors to
    # be duplicated. Will duplicate the entire DataFrame if not specified.
    def dup(vectors_to_dup = nil)
      vectors_to_dup ||= @vectors.to_a

      src = vectors_to_dup.map { |vec| @data[@vectors.pos(vec)].dup }
      new_order = Daru::Index.new(vectors_to_dup)

      Daru::DataFrame.new src, order: new_order, index: @index.dup, name: @name, clone: true
    end

    # Only clone the structure of the DataFrame.
    def clone_structure
      Daru::DataFrame.new([], order: @vectors.dup, index: @index.dup, name: @name)
    end

    # Returns a 'view' of the DataFrame, i.e the object ID's of vectors are
    # preserved.
    #
    # == Arguments
    #
    # +vectors_to_clone+ - Names of vectors to clone. Optional. Will return
    # a view of the whole data frame otherwise.
    def clone(*vectors_to_clone)
      vectors_to_clone.flatten! if ArrayHelper.array_of?(vectors_to_clone, Array)
      vectors_to_clone = @vectors.to_a if vectors_to_clone.empty?

      h = vectors_to_clone.map { |vec| [vec, self[vec]] }.to_h
      Daru::DataFrame.new(h, clone: false, order: vectors_to_clone, name: @name)
    end

    # Returns a 'shallow' copy of DataFrame if missing data is not present,
    # or a full copy of only valid data if missing data is present.
    def clone_only_valid
      if include_values?(*Daru::MISSING_VALUES)
        reject_values(*Daru::MISSING_VALUES)
      else
        clone
      end
    end

    # Creates a new duplicate dataframe containing only rows
    # without a single missing value.
    def dup_only_valid(vecs = nil)
      rows_with_nil = @data.map { |vec| vec.indexes(*Daru::MISSING_VALUES) }
                           .inject(&:concat)
                           .uniq

      row_indexes = @index.to_a
      (vecs.nil? ? self : dup(vecs)).row[*(row_indexes - rows_with_nil)]
    end
    deprecate :dup_only_valid, :reject_values, 2016, 10

    # Returns a dataframe in which rows with any of the mentioned values
    # are ignored.
    # @param [Array] values to reject to form the new dataframe
    # @return [Daru::DataFrame] Data Frame with only rows which doesn't
    #   contain the mentioned values
    # @example
    #   df = Daru::DataFrame.new({
    #     a: [1,    2,          3,   nil,        Float::NAN, nil, 1,   7],
    #     b: [:a,  :b,          nil, Float::NAN, nil,        3,   5,   8],
    #     c: ['a',  Float::NAN, 3,   4,          3,          5,   nil, 7]
    #   }, index: 11..18)
    #   df.reject_values nil, Float::NAN
    #   # => #<Daru::DataFrame(2x3)>
    #   #       a   b   c
    #   #   11   1   a   a
    #   #   18   7   8   7
    def reject_values(*values)
      positions =
        size.times.to_a - @data.flat_map { |vec| vec.positions(*values) }
      # Handle the case when positions size is 1 and #row_at wouldn't return a df
      if positions.size == 1
        pos = positions.first
        row_at(pos..pos)
      else
        row_at(*positions)
      end
    end

    # Replace specified values with given value
    # @param [Array] old_values values to replace with new value
    # @param [object] new_value new value to replace with
    # @return [Daru::DataFrame] Data Frame itself with old values replace
    #   with new value
    # @example
    #   df = Daru::DataFrame.new({
    #     a: [1,    2,          3,   nil,        Float::NAN, nil, 1,   7],
    #     b: [:a,  :b,          nil, Float::NAN, nil,        3,   5,   8],
    #     c: ['a',  Float::NAN, 3,   4,          3,          5,   nil, 7]
    #   }, index: 11..18)
    #   df.replace_values nil, Float::NAN
    #   # => #<Daru::DataFrame(8x3)>
    #   #       a   b   c
    #   #   11   1   a   a
    #   #   12   2   b NaN
    #   #   13   3 NaN   3
    #   #   14 NaN NaN   4
    #   #   15 NaN NaN   3
    #   #   16 NaN   3   5
    #   #   17   1   5 NaN
    #   #   18   7   8   7
    def replace_values(old_values, new_value)
      @data.each { |vec| vec.replace_values old_values, new_value }
      self
    end

    # Rolling fillna
    # replace all Float::NAN and NIL values with the preceeding or following value
    #
    # @param direction [Symbol] (:forward, :backward) whether replacement value is preceeding or following
    #
    # @example
    #   df = Daru::DataFrame.new({
    #    a: [1,    2,          3,   nil,        Float::NAN, nil, 1,   7],
    #    b: [:a,  :b,          nil, Float::NAN, nil,        3,   5,   nil],
    #    c: ['a',  Float::NAN, 3,   4,          3,          5,   nil, 7]
    #   })
    #
    #   => #<Daru::DataFrame(8x3)>
    #        a   b   c
    #    0   1   a   a
    #    1   2   b NaN
    #    2   3 nil   3
    #    3 nil NaN   4
    #    4 NaN nil   3
    #    5 nil   3   5
    #    6   1   5 nil
    #    7   7 nil   7
    #
    #   2.3.3 :068 > df.rolling_fillna(:forward)
    #   => #<Daru::DataFrame(8x3)>
    #        a   b   c
    #    0   1   a   a
    #    1   2   b   a
    #    2   3   b   3
    #    3   3   b   4
    #    4   3   b   3
    #    5   3   3   5
    #    6   1   5   5
    #    7   7   5   7
    #
    def rolling_fillna!(direction = :forward)
      @data.each { |vec| vec.rolling_fillna!(direction) }
      self
    end

    def rolling_fillna(direction = :forward)
      dup.rolling_fillna!(direction)
    end

    # Return unique rows by vector specified or all vectors
    #
    # @param vtrs [String][Symbol] vector names(s) that should be considered
    #
    # @example
    #
    #    => #<Daru::DataFrame(6x2)>
    #         a   b
    #     0   1   a
    #     1   2   b
    #     2   3   c
    #     3   4   d
    #     2   3   c
    #     3   4   f
    #
    #    2.3.3 :> df.unique
    #    => #<Daru::DataFrame(5x2)>
    #         a   b
    #     0   1   a
    #     1   2   b
    #     2   3   c
    #     3   4   d
    #     3   4   f
    #
    #    2.3.3 :> df.unique(:a)
    #    => #<Daru::DataFrame(5x2)>
    #         a   b
    #     0   1   a
    #     1   2   b
    #     2   3   c
    #     3   4   d
    #
    def uniq(*vtrs)
      vecs = vtrs.empty? ? vectors.to_a : Array(vtrs)
      grouped = group_by(vecs)
      indexes = grouped.groups.values.map { |v| v[0] }.sort
      row[*indexes]
    end

    # Iterate over each index of the DataFrame.
    def each_index(&block)
      return to_enum(:each_index) unless block

      @index.each(&block)

      self
    end

    # Iterate over each vector
    def each_vector(&block)
      return to_enum(:each_vector) unless block

      @data.each(&block)

      self
    end

    alias each_column each_vector

    # Iterate over each vector alongwith the name of the vector
    def each_vector_with_index
      return to_enum(:each_vector_with_index) unless block_given?

      @vectors.each do |vector|
        yield @data[@vectors[vector]], vector
      end

      self
    end

    alias each_column_with_index each_vector_with_index

    # Iterate over each row
    def each_row
      return to_enum(:each_row) unless block_given?

      @index.size.times do |pos|
        yield row_at(pos)
      end

      self
    end

    def each_row_with_index
      return to_enum(:each_row_with_index) unless block_given?

      @index.each do |index|
        yield access_row(index), index
      end

      self
    end

    # Iterate over each row or vector of the DataFrame. Specify axis
    # by passing :vector or :row as the argument. Default to :vector.
    #
    # == Description
    #
    # `#each` works exactly like Array#each. The default mode for `each`
    # is to iterate over the columns of the DataFrame. To iterate over
    # rows you must pass the axis, i.e `:row` as an argument.
    #
    # == Arguments
    #
    # * +axis+ - The axis to iterate over. Can be :vector (or :column)
    # or :row. Default to :vector.
    def each(axis = :vector, &block)
      dispatch_to_axis axis, :each, &block
    end

    # Iterate over a row or vector and return results in a Daru::Vector.
    # Specify axis with :vector or :row. Default to :vector.
    #
    # == Description
    #
    # The #collect iterator works similar to #map, the only difference
    # being that it returns a Daru::Vector comprising of the results of
    # each block run. The resultant Vector has the same index as that
    # of the axis over which collect has iterated. It also accepts the
    # optional axis argument.
    #
    # == Arguments
    #
    # * +axis+ - The axis to iterate over. Can be :vector (or :column)
    # or :row. Default to :vector.
    def collect(axis = :vector, &block)
      dispatch_to_axis_pl axis, :collect, &block
    end

    # Map over each vector or row of the data frame according to
    # the argument specified. Will return an Array of the resulting
    # elements. To map over each row/vector and get a DataFrame,
    # see #recode.
    #
    # == Description
    #
    # The #map iterator works like Array#map. The value returned by
    # each run of the block is added to an Array and the Array is
    # returned. This method also accepts an axis argument, like #each.
    # The default is :vector.
    #
    # == Arguments
    #
    # * +axis+ - The axis to map over. Can be :vector (or :column) or :row.
    # Default to :vector.
    def map(axis = :vector, &block)
      dispatch_to_axis_pl axis, :map, &block
    end

    # Destructive map. Modifies the DataFrame. Each run of the block
    # must return a Daru::Vector. You can specify the axis to map over
    # as the argument. Default to :vector.
    #
    # == Arguments
    #
    # * +axis+ - The axis to map over. Can be :vector (or :column) or :row.
    # Default to :vector.
    def map!(axis = :vector, &block)
      if %i[vector column].include?(axis)
        map_vectors!(&block)
      elsif axis == :row
        map_rows!(&block)
      end
    end

    # Maps over the DataFrame and returns a DataFrame. Each run of the
    # block must return a Daru::Vector object. You can specify the axis
    # to map over. Default to :vector.
    #
    # == Description
    #
    # Recode works similarly to #map, but an important difference between
    # the two is that recode returns a modified Daru::DataFrame instead
    # of an Array. For this reason, #recode expects that every run of the
    # block to return a Daru::Vector.
    #
    # Just like map and each, recode also accepts an optional _axis_ argument.
    #
    # == Arguments
    #
    # * +axis+ - The axis to map over. Can be :vector (or :column) or :row.
    # Default to :vector.
    def recode(axis = :vector, &block)
      dispatch_to_axis_pl axis, :recode, &block
    end

    # Retain vectors or rows if the block returns a truthy value.
    #
    # == Description
    #
    # For filtering out certain rows/vectors based on their values,
    # use the #filter method. By default it iterates over vectors and
    # keeps those vectors for which the block returns true. It accepts
    # an optional axis argument which lets you specify whether you want
    # to iterate over vectors or rows.
    #
    # == Arguments
    #
    # * +axis+ - The axis to map over. Can be :vector (or :column) or :row.
    # Default to :vector.
    #
    # == Usage
    #
    #   # Filter vectors
    #
    #   df.filter do |vector|
    #     vector.type == :numeric and vector.median < 50
    #   end
    #
    #   # Filter rows
    #
    #   df.filter(:row) do |row|
    #     row[:a] + row[:d] < 100
    #   end
    def filter(axis = :vector, &block)
      dispatch_to_axis_pl axis, :filter, &block
    end

    def recode_vectors
      block_given? or return to_enum(:recode_vectors)

      dup.tap do |df|
        df.each_vector_with_index do |v, i|
          df[*i] = should_be_vector!(yield(v))
        end
      end
    end

    def recode_rows
      block_given? or return to_enum(:recode_rows)

      dup.tap do |df|
        df.each_row_with_index do |r, i|
          df.row[i] = should_be_vector!(yield(r))
        end
      end
    end

    # Map each vector and return an Array.
    def map_vectors(&block)
      return to_enum(:map_vectors) unless block

      @data.map(&block)
    end

    # Destructive form of #map_vectors
    def map_vectors!
      return to_enum(:map_vectors!) unless block_given?

      vectors.dup.each do |n|
        self[n] = should_be_vector!(yield(self[n]))
      end

      self
    end

    # Map vectors alongwith the index.
    def map_vectors_with_index(&block)
      return to_enum(:map_vectors_with_index) unless block

      each_vector_with_index.map(&block)
    end

    # Map each row
    def map_rows(&block)
      return to_enum(:map_rows) unless block

      each_row.map(&block)
    end

    def map_rows_with_index(&block)
      return to_enum(:map_rows_with_index) unless block

      each_row_with_index.map(&block)
    end

    def map_rows!
      return to_enum(:map_rows!) unless block_given?

      index.dup.each do |i|
        row[i] = should_be_vector!(yield(row[i]))
      end

      self
    end

    def apply_method(method, keys: nil, by_position: true)
      df = keys ? get_sub_dataframe(keys, by_position: by_position) : self

      case method
      when Symbol then df.send(method)
      when Proc   then method.call(df)
      when Array  then method.map(&:to_proc).map { |proc| proc.call(df) } # works with Array of both Symbol and/or Proc
      else raise
      end
    end
    alias apply_method_on_sub_df apply_method

    # Retrieves a Daru::Vector, based on the result of calculation
    # performed on each row.
    def collect_rows(&block)
      return to_enum(:collect_rows) unless block

      Daru::Vector.new(each_row.map(&block), index: @index)
    end

    def collect_row_with_index(&block)
      return to_enum(:collect_row_with_index) unless block

      Daru::Vector.new(each_row_with_index.map(&block), index: @index)
    end

    # Retrives a Daru::Vector, based on the result of calculation
    # performed on each vector.
    def collect_vectors(&block)
      return to_enum(:collect_vectors) unless block

      Daru::Vector.new(each_vector.map(&block), index: @vectors)
    end

    def collect_vector_with_index(&block)
      return to_enum(:collect_vector_with_index) unless block

      Daru::Vector.new(each_vector_with_index.map(&block), index: @vectors)
    end

    # Generate a matrix, based on vector names of the DataFrame.
    #
    # @return {::Matrix}
    # :nocov:
    # FIXME: Even not trying to cover this: I can't get, how it is expected
    # to work.... -- zverok
    def collect_matrix
      return to_enum(:collect_matrix) unless block_given?

      vecs = vectors.to_a
      rows = vecs.collect do |row|
        vecs.collect do |col|
          yield row, col
        end
      end

      Matrix.rows(rows)
    end
    # :nocov:

    # Delete a vector
    def delete_vector(vector)
      raise IndexError, "Vector #{vector} does not exist." unless @vectors.include?(vector)

      @data.delete_at @vectors[vector]
      @vectors = Daru::Index.new @vectors.to_a - [vector]

      self
    end

    # Deletes a list of vectors
    def delete_vectors(*vectors)
      Array(vectors).each { |vec| delete_vector vec }

      self
    end

    # Delete a row
    def delete_row(index)
      idx = named_index_for index

      raise IndexError, "Index #{index} does not exist." unless @index.include? idx

      @index = Daru::Index.new(@index.to_a - [idx])
      each_vector do |vector|
        vector.delete_at idx
      end

      set_size
    end

    # Creates a DataFrame with the random data, of n size.
    # If n not given, uses original number of rows.
    #
    # @return {Daru::DataFrame}
    def bootstrap(n = nil)
      n ||= nrows
      Daru::DataFrame.new({}, order: @vectors).tap do |df_boot|
        n.times do
          df_boot.add_row(row[rand(n)])
        end
        df_boot.update
      end
    end

    def keep_row_if
      @index
        .reject { |idx| yield access_row(idx) }
        .each { |idx| delete_row idx }
    end

    def keep_vector_if
      @vectors.each do |vector|
        delete_vector(vector) unless yield(@data[@vectors[vector]], vector)
      end
    end

    # creates a new vector with the data of a given field which the block returns true
    def filter_vector(vec, &block)
      Daru::Vector.new(each_row.select(&block).map { |row| row[vec] })
    end

    # Iterates over each row and retains it in a new DataFrame if the block returns
    # true for that row.
    def filter_rows
      return to_enum(:filter_rows) unless block_given?

      keep_rows = @index.map { |index| yield access_row(index) }

      where keep_rows
    end

    # Iterates over each vector and retains it in a new DataFrame if the block returns
    # true for that vector.
    def filter_vectors(&block)
      return to_enum(:filter_vectors) unless block

      dup.tap { |df| df.keep_vector_if(&block) }
    end

    # Test each row with one or more tests.
    # @param tests [Proc]  Each test is a Proc with the form
    #                      *Proc.new {|row| row[:age] > 0}*
    # The function returns an array with all errors.
    #
    # FIXME: description here is too sparse. As far as I can get,
    # it should tell something about that each test is [descr, fields, block],
    # and that first value may be column name to output. - zverok, 2016-05-18
    def verify(*tests)
      id = tests.first.is_a?(Symbol) ? tests.shift : @vectors.first

      each_row_with_index.map do |row, i|
        tests.reject { |*_, block| block.call(row) }
             .map { |test| verify_error_message row, test, id, i }
      end.flatten
    end

    # DSL for yielding each row and returning a Daru::Vector based on the
    # value each run of the block returns.
    #
    # == Usage
    #
    #   a1 = Daru::Vector.new([1, 2, 3, 4, 5, 6, 7])
    #   a2 = Daru::Vector.new([10, 20, 30, 40, 50, 60, 70])
    #   a3 = Daru::Vector.new([100, 200, 300, 400, 500, 600, 700])
    #   ds = Daru::DataFrame.new({ :a => a1, :b => a2, :c => a3 })
    #   total = ds.vector_by_calculation { a + b + c }
    #   # <Daru::Vector:82314050 @name = nil @size = 7 >
    #   #   nil
    #   # 0 111
    #   # 1 222
    #   # 2 333
    #   # 3 444
    #   # 4 555
    #   # 5 666
    #   # 6 777
    def vector_by_calculation(&block)
      a = each_row.map { |r| r.instance_eval(&block) }

      Daru::Vector.new a, index: @index
    end

    # Reorder the vectors in a dataframe
    # @param [Array] order_array new order of the vectors
    # @example
    #   df = Daru::DataFrame({
    #     a: [1, 2, 3],
    #     b: [4, 5, 6]
    #   }, order: [:a, :b])
    #   df.order = [:b, :a]
    #   df
    #   # => #<Daru::DataFrame(3x2)>
    #   #       b   a
    #   #   0   4   1
    #   #   1   5   2
    #   #   2   6   3
    def order=(order_array)
      raise ArgumentError, 'Invalid order' unless
        order_array.sort == vectors.to_a.sort

      initialize(to_h, order: order_array)
    end

    # Returns a vector, based on a string with a calculation based
    # on vector.
    #
    # The calculation will be eval'ed, so you can put any variable
    # or expression valid on ruby.
    #
    # For example:
    #   a = Daru::Vector.new [1,2]
    #   b = Daru::Vector.new [3,4]
    #   ds = Daru::DataFrame.new({:a => a,:b => b})
    #   ds.compute("a+b")
    #   => Vector [4,6]
    def compute(text, &block)
      return instance_eval(&block) if block

      instance_eval(text)
    end

    # Return a vector with the number of missing values in each row.
    #
    # == Arguments
    #
    # * +missing_values+ - An Array of the values that should be
    # treated as 'missing'. The default missing value is *nil*.
    def missing_values_rows(missing_values = [nil])
      number_of_missing = each_row.map do |row|
        row.indexes(*missing_values).size
      end

      Daru::Vector.new number_of_missing, index: @index, name: "#{@name}_missing_rows"
    end

    # TODO: remove next version
    alias vector_missing_values missing_values_rows

    def has_missing_data?
      @data.any? { |vec| vec.include_values?(*Daru::MISSING_VALUES) }
    end
    alias flawed? has_missing_data?
    deprecate :has_missing_data?, :include_values?, 2016, 10
    deprecate :flawed?, :include_values?, 2016, 10

    # Check if any of given values occur in the data frame
    # @param [Array] values to check for
    # @return [true, false] true if any of the given values occur in the
    #   dataframe, false otherwise
    # @example
    #   df = Daru::DataFrame.new({
    #     a: [1,    2,          3,   nil,        Float::NAN, nil, 1,   7],
    #     b: [:a,  :b,          nil, Float::NAN, nil,        3,   5,   8],
    #     c: ['a',  Float::NAN, 3,   4,          3,          5,   nil, 7]
    #   }, index: 11..18)
    #   df.include_values? nil
    #   # => true
    def include_values?(*values)
      @data.any? { |vec| vec.include_values?(*values) }
    end

    # Return a nested hash using vector names as keys and an array constructed of
    # hashes with other values. If block provided, is used to provide the
    # values, with parameters +row+ of dataset, +current+ last hash on
    # hierarchy and +name+ of the key to include
    def nest(*tree_keys, &_block)
      tree_keys = tree_keys[0] if tree_keys[0].is_a? Array

      each_row.with_object({}) do |row, current|
        # Create tree
        *keys, last = tree_keys
        current = keys.inject(current) { |c, f| c[row[f]] ||= {} }
        name = row[last]

        if _block
          current[name] = yield(row, current, name)
        else
          current[name] ||= []
          current[name].push(row.to_h.delete_if { |key, _value| tree_keys.include? key })
        end
      end
    end

    def vector_count_characters(vecs = nil)
      vecs ||= @vectors.to_a

      collect_rows do |row|
        vecs.sum { |v| row[v].to_s.size }
      end
    end

    def add_vectors_by_split(name, join = '-', sep = Daru::SPLIT_TOKEN)
      self[name]
        .split_by_separator(sep)
        .each { |k, v| self[:"#{name}#{join}#{k}"] = v }
    end

    # Return the number of rows and columns of the DataFrame in an Array.
    def shape
      [nrows, ncols]
    end

    # The number of rows
    def nrows
      @index.size
    end

    # The number of vectors
    def ncols
      @vectors.size
    end

    # Check if a vector is present
    def has_vector?(vector)
      @vectors.include? vector
    end

    # Works like Array#any?.
    #
    # @param [Symbol] axis (:vector) The axis to iterate over. Can be :vector or
    #   :row. A Daru::Vector object is yielded in the block.
    # @example Using any?
    #   df = Daru::DataFrame.new({a: [1,2,3,4,5], b: ['a', 'b', 'c', 'd', 'e']})
    #   df.any?(:row) do |row|
    #     row[:a] < 3 and row[:b] == 'b'
    #   end #=> true
    def any?(axis = :vector, &block)
      if %i[vector column].include?(axis)
        @data.any?(&block)
      elsif axis == :row
        each_row do |row|
          return true if yield(row)
        end
        false
      else
        raise ArgumentError, "Unidentified axis #{axis}"
      end
    end

    # Works like Array#all?
    #
    # @param [Symbol] axis (:vector) The axis to iterate over. Can be :vector or
    #   :row. A Daru::Vector object is yielded in the block.
    # @example Using all?
    #   df = Daru::DataFrame.new({a: [1,2,3,4,5], b: ['a', 'b', 'c', 'd', 'e']})
    #   df.all?(:row) do |row|
    #     row[:a] < 10
    #   end #=> true
    def all?(axis = :vector, &block)
      if %i[vector column].include?(axis)
        @data.all?(&block)
      elsif axis == :row
        each_row.all?(&block)
      else
        raise ArgumentError, "Unidentified axis #{axis}"
      end
    end

    # The first ten elements of the DataFrame
    #
    # @param [Fixnum] quantity (10) The number of elements to display from the top.
    def head(quantity = 10)
      row.at 0..(quantity - 1)
    end

    alias first head

    # The last ten elements of the DataFrame
    #
    # @param [Fixnum] quantity (10) The number of elements to display from the bottom.
    def tail(quantity = 10)
      start = [-quantity, -size].max
      row.at start..-1
    end

    alias last tail

    # Sum all numeric/specified vectors in the DataFrame.
    #
    # Returns a new vector that's a containing a sum of all numeric
    # or specified vectors of the DataFrame. By default, if the vector
    # contains a nil, the sum is nil.
    # With :skipnil argument set to true, nil values are assumed to be
    # 0 (zero) and the sum vector is returned.
    #
    # @param args [Array] List of vectors to sum. Default is nil in which case
    #   all numeric vectors are summed.
    #
    # @option opts [Boolean] :skipnil Consider nils as 0. Default is false.
    #
    # @return Vector with sum of all vectors specified in the argument.
    #   If vecs parameter is empty, sum all numeric vector.
    #
    # @example
    #    df = Daru::DataFrame.new({
    #       a: [1, 2, nil],
    #       b: [2, 1, 3],
    #       c: [1, 1, 1]
    #     })
    #    => #<Daru::DataFrame(3x3)>
    #           a   b   c
    #       0   1   2   1
    #       1   2   1   1
    #       2 nil   3   1
    #    df.vector_sum [:a, :c]
    #    => #<Daru::Vector(3)>
    #       0   2
    #       1   3
    #       2 nil
    #    df.vector_sum
    #    => #<Daru::Vector(3)>
    #       0   4
    #       1   4
    #       2 nil
    #    df.vector_sum skipnil: true
    #    => #<Daru::Vector(3)>
    #           c
    #       0   4
    #       1   4
    #       2   4
    #
    def vector_sum(*args)
      defaults = { vecs: nil, skipnil: false }
      options = args.last.is_a?(::Hash) ? args.pop : {}
      options = defaults.merge(options)
      vecs = args[0] || options[:vecs]
      skipnil = args[1] || options[:skipnil]

      vecs ||= numeric_vectors
      sum = Daru::Vector.new [0] * @size, index: @index, name: @name, dtype: @dtype
      vecs.inject(sum) { |memo, n| self[n].add(memo, skipnil: skipnil) }
    end

    # Calculate mean of the rows of the dataframe.
    #
    # == Arguments
    #
    # * +max_missing+ - The maximum number of elements in the row that can be
    # zero for the mean calculation to happen. Default to 0.
    def vector_mean(max_missing = 0)
      # FIXME: in vector_sum we preserve created vector dtype, but
      # here we are not. Is this by design or ...? - zverok, 2016-05-18
      mean_vec = Daru::Vector.new [0] * @size, index: @index, name: "mean_#{@name}"

      each_row_with_index.with_object(mean_vec) do |(row, i), memo|
        memo[i] = row.indexes(*Daru::MISSING_VALUES).size > max_missing ? nil : row.mean
      end
    end

    # Group elements by vector to perform operations on them. Returns a
    # Daru::Core::GroupBy object.See the Daru::Core::GroupBy docs for a detailed
    # list of possible operations.
    #
    # == Arguments
    #
    # * vectors - An Array contatining names of vectors to group by.
    #
    # == Usage
    #
    #   df = Daru::DataFrame.new({
    #     a: %w{foo bar foo bar   foo bar foo foo},
    #     b: %w{one one two three two two one three},
    #     c:   [1  ,2  ,3  ,1    ,3  ,6  ,3  ,8],
    #     d:   [11 ,22 ,33 ,44   ,55 ,66 ,77 ,88]
    #   })
    #   df.group_by([:a,:b,:c]).groups
    #   #=> {["bar", "one", 2]=>[1],
    #   # ["bar", "three", 1]=>[3],
    #   # ["bar", "two", 6]=>[5],
    #   # ["foo", "one", 1]=>[0],
    #   # ["foo", "one", 3]=>[6],
    #   # ["foo", "three", 8]=>[7],
    #   # ["foo", "two", 3]=>[2, 4]}
    def group_by(*vectors)
      vectors.flatten!
      missing = vectors - @vectors.to_a
      raise(ArgumentError, "Vector(s) missing: #{missing.join(', ')}") unless missing.empty?

      vectors = [@vectors.first] if vectors.empty?

      Daru::Core::GroupBy.new(self, vectors)
    end

    def reindex_vectors(new_vectors)
      unless new_vectors.is_a?(Daru::Index)
        raise ArgumentError, 'Must pass the new index of type Index or its ' \
                             "subclasses, not #{new_vectors.class}"
      end

      cl = Daru::DataFrame.new({}, order: new_vectors, index: @index, name: @name)
      new_vectors.each_with_object(cl) do |vec, memo|
        memo[vec] = @vectors.include?(vec) ? self[vec] : Array.new(nrows)
      end
    end

    def get_vector_anyways(v)
      @vectors.include?(v) ? self[v].to_a : Array.new(size)
    end

    # Concatenate another DataFrame along corresponding columns.
    # If columns do not exist in both dataframes, they are filled with nils
    def concat(other_df)
      vectors = (@vectors.to_a + other_df.vectors.to_a).uniq

      data = vectors.map do |v|
        get_vector_anyways(v).dup.concat(other_df.get_vector_anyways(v))
      end

      Daru::DataFrame.new(data, order: vectors)
    end

    # Concatenates another DataFrame as #concat.
    # Additionally it tries to preserve the index. If the indices contain
    # common elements, #union will overwrite the according rows in the
    # first dataframe.
    def union(other_df)
      index = (@index.to_a + other_df.index.to_a).uniq
      df = row[*(@index.to_a - other_df.index.to_a)]

      df = df.concat(other_df)
      df.index = Daru::Index.new(index)
      df
    end

    module SetSingleIndexStrategy
      def self.uniq_size(df, col)
        df[col].uniq.size
      end

      def self.new_index(df, col)
        Daru::Index.new(df[col].to_a)
      end

      def self.delete_vector(df, col)
        df.delete_vector(col)
      end
    end

    module SetMultiIndexStrategy
      def self.uniq_size(df, cols)
        df[*cols].uniq.size
      end

      def self.new_index(df, cols)
        Daru::MultiIndex.from_arrays(df[*cols].map_vectors(&:to_a)).tap do |mi|
          mi.name = cols
          mi
        end
      end

      def self.delete_vector(df, cols)
        df.delete_vectors(*cols)
      end
    end

    # Set a particular column as the new DF
    def set_index(new_index_col, opts = {})
      if new_index_col.respond_to?(:to_a)
        strategy = SetMultiIndexStrategy
        new_index_col = new_index_col.to_a
      else
        strategy = SetSingleIndexStrategy
      end

      uniq_size = strategy.uniq_size(self, new_index_col)
      raise ArgumentError, 'All elements in new index must be unique.' if
        @size != uniq_size

      self.index = strategy.new_index(self, new_index_col)
      strategy.delete_vector(self, new_index_col) unless opts[:keep]
      self
    end

    # Change the index of the DataFrame and preserve the labels of the previous
    # indexing. New index can be Daru::Index or any of its subclasses.
    #
    # @param [Daru::Index] new_index The new Index for reindexing the DataFrame.
    # @example Reindexing DataFrame
    #   df = Daru::DataFrame.new({a: [1,2,3,4], b: [11,22,33,44]},
    #     index: ['a','b','c','d'])
    #   #=>
    #   ##<Daru::DataFrame:83278130 @name = b19277b8-c548-41da-ad9a-2ad8c060e273 @size = 4>
    #   #                    a          b
    #   #         a          1         11
    #   #         b          2         22
    #   #         c          3         33
    #   #         d          4         44
    #   df.reindex Daru::Index.new(['b', 0, 'a', 'g'])
    #   #=>
    #   ##<Daru::DataFrame:83177070 @name = b19277b8-c548-41da-ad9a-2ad8c060e273 @size = 4>
    #   #                    a          b
    #   #         b          2         22
    #   #         0        nil        nil
    #   #         a          1         11
    #   #         g        nil        nil
    def reindex(new_index)
      unless new_index.is_a?(Daru::Index)
        raise ArgumentError, 'Must pass the new index of type Index or its ' \
                             "subclasses, not #{new_index.class}"
      end

      cl = Daru::DataFrame.new({}, order: @vectors, index: new_index, name: @name)
      new_index.each_with_object(cl) do |idx, memo|
        memo.row[idx] = @index.include?(idx) ? row[idx] : Array.new(ncols)
      end
    end

    def reset_index
      index_df = index.to_df
      names = index.name
      names = [names] unless names.instance_of?(Array)
      new_vectors = names + vectors.to_a
      self.index = index_df.index
      names.each do |name|
        self[name] = index_df[name]
      end
      self.order = new_vectors
      self
    end

    # Reassign index with a new index of type Daru::Index or any of its subclasses.
    #
    # @param [Daru::Index] idx New index object on which the rows of the dataframe
    #   are to be indexed.
    # @example Reassigining index of a DataFrame
    #   df = Daru::DataFrame.new({a: [1,2,3,4], b: [11,22,33,44]})
    #   df.index.to_a #=> [0,1,2,3]
    #
    #   df.index = Daru::Index.new(['a','b','c','d'])
    #   df.index.to_a #=> ['a','b','c','d']
    #   df.row['a'].to_a #=> [1,11]
    def index=(idx)
      @index = Index.coerce idx
      @data.each { |vec| vec.index = @index }

      self
    end

    # Reassign vectors with a new index of type Daru::Index or any of its subclasses.
    #
    # @param new_index [Daru::Index] idx The new index object on which the vectors are to
    #   be indexed. Must of the same size as ncols.
    # @example Reassigning vectors of a DataFrame
    #   df = Daru::DataFrame.new({a: [1,2,3,4], b: [:a,:b,:c,:d], c: [11,22,33,44]})
    #   df.vectors.to_a #=> [:a, :b, :c]
    #
    #   df.vectors = Daru::Index.new([:foo, :bar, :baz])
    #   df.vectors.to_a #=> [:foo, :bar, :baz]
    def vectors=(new_index)
      raise ArgumentError, 'Can only reindex with Index and its subclasses' unless new_index.is_a?(Daru::Index)

      if new_index.size != ncols
        raise ArgumentError, "Specified index length #{new_index.size} not equal to" \
                             "dataframe size #{ncols}"
      end

      @vectors = new_index
      @data.zip(new_index.to_a).each do |vect, name|
        vect.name = name
      end
      self
    end

    # Renames the vectors
    #
    # == Arguments
    #
    # * name_map - A hash where the keys are the exising vector names and
    #              the values are the new names.  If a vector is renamed
    #              to a vector name that is already in use, the existing
    #              one is overwritten.
    #
    # == Usage
    #
    #   df = Daru::DataFrame.new({ a: [1,2,3,4], b: [:a,:b,:c,:d], c: [11,22,33,44] })
    #   df.rename_vectors :a => :alpha, :c => :gamma
    #   df.vectors.to_a #=> [:alpha, :b, :gamma]
    def rename_vectors(name_map)
      existing_targets = name_map.reject { |k, v| k == v }.values & vectors.to_a
      delete_vectors(*existing_targets)

      new_names = vectors.to_a.map { |v| name_map[v] || v }
      self.vectors = Daru::Index.new new_names
    end

    # Renames the vectors and returns itself
    #
    # == Arguments
    #
    # * name_map - A hash where the keys are the exising vector names and
    #              the values are the new names.  If a vector is renamed
    #              to a vector name that is already in use, the existing
    #              one is overwritten.
    #
    # == Usage
    #
    #   df = Daru::DataFrame.new({ a: [1,2,3,4], b: [:a,:b,:c,:d], c: [11,22,33,44] })
    #   df.rename_vectors! :a => :alpha, :c => :gamma # df
    def rename_vectors!(name_map)
      rename_vectors(name_map)
      self
    end

    # Return the indexes of all the numeric vectors. Will include vectors with nils
    # alongwith numbers.
    def numeric_vectors
      # FIXME: Why _with_index ?..
      each_vector_with_index
        .select { |vec, _i| vec.numeric? }
        .map(&:last)
    end

    def numeric_vector_names
      @vectors.select { |v| self[v].numeric? }
    end

    # Return a DataFrame of only the numerical Vectors. If clone: false
    # is specified as option, only a *view* of the Vectors will be
    # returned. Defaults to clone: true.
    def only_numerics(opts = {})
      cln = opts[:clone] != false
      arry = numeric_vectors.map { |v| self[v] }

      order = Index.new(numeric_vectors)
      Daru::DataFrame.new(arry, clone: cln, order: order, index: @index)
    end

    # Generate a summary of this DataFrame based on individual vectors in the DataFrame
    # @return [String] String containing the summary of the DataFrame
    def summary
      summary = "= #{name}"
      summary << "\n  Number of rows: #{nrows}"
      @vectors.each do |v|
        summary << "\n  Element:[#{v}]\n"
        summary << self[v].summary(1)
      end
      summary
    end

    # Sorts a dataframe (ascending/descending) in the given pripority sequence of
    # vectors, with or without a block.
    #
    # @param vector_order [Array] The order of vector names in which the DataFrame
    #   should be sorted.
    # @param opts [Hash] opts The options to sort with.
    # @option opts [TrueClass,FalseClass,Array] :ascending (true) Sort in ascending
    #   or descending order. Specify Array corresponding to *order* for multiple
    #   sort orders.
    # @option opts [Hash] :by (lambda{|a| a }) Specify attributes of objects to
    #   to be used for sorting, for each vector name in *order* as a hash of
    #   vector name and lambda expressions. In case a lambda for a vector is not
    #   specified, the default will be used.
    # @option opts [TrueClass,FalseClass,Array] :handle_nils (false) Handle nils
    #   automatically or not when a block is provided.
    #   If set to True, nils will appear at top after sorting.
    #
    # @example Sort a dataframe with a vector sequence.
    #
    #
    #   df = Daru::DataFrame.new({a: [1,2,1,2,3], b: [5,4,3,2,1]})
    #
    #   df.sort [:a, :b]
    #   # =>
    #   # <Daru::DataFrame:30604000 @name = d6a9294e-2c09-418f-b646-aa9244653444 @size = 5>
    #   #                   a          b
    #   #        2          1          3
    #   #        0          1          5
    #   #        3          2          2
    #   #        1          2          4
    #   #        4          3          1
    #
    # @example Sort a dataframe without a block. Here nils will be handled automatically.
    #
    #   df = Daru::DataFrame.new({a: [-3,nil,-1,nil,5], b: [4,3,2,1,4]})
    #
    #   df.sort([:a])
    #   # =>
    #   # <Daru::DataFrame:14810920 @name = c07fb5c7-2201-458d-b679-6a1f7ebfe49f @size = 5>
    #   #                    a          b
    #   #         1        nil          3
    #   #         3        nil          1
    #   #         0         -3          4
    #   #         2         -1          2
    #   #         4          5          4
    #
    # @example Sort a dataframe with a block with nils handled automatically.
    #
    #   df = Daru::DataFrame.new({a: [nil,-1,1,nil,-1,1], b: ['aaa','aa',nil,'baaa','x',nil] })
    #
    #   df.sort [:b], by: {b: lambda { |a| a.length } }
    #   # NoMethodError: undefined method `length' for nil:NilClass
    #   # from (pry):8:in `block in __pry__'
    #
    #   df.sort [:b], by: {b: lambda { |a| a.length } }, handle_nils: true
    #
    #   # =>
    #   # <Daru::DataFrame:28469540 @name = 5f986508-556f-468b-be0c-88cc3534445c @size = 6>
    #   #                    a          b
    #   #         2          1        nil
    #   #         5          1        nil
    #   #         4         -1          x
    #   #         1         -1         aa
    #   #         0        nil        aaa
    #   #         3        nil       baaa
    #
    # @example Sort a dataframe with a block with nils handled manually.
    #
    #   df = Daru::DataFrame.new({a: [nil,-1,1,nil,-1,1], b: ['aaa','aa',nil,'baaa','x',nil] })
    #
    #   # To print nils at the bottom one can use lambda { |a| (a.nil?)[1]:[0,a.length] }
    #   df.sort [:b], by: {b: lambda { |a| (a.nil?)?[1]:[0,a.length] } }, handle_nils: true
    #
    #   # =>
    #   #<Daru::DataFrame:22214180 @name = cd7703c7-1dca-4560-840b-5ea51a852ef9 @size = 6>
    #   #                 a          b
    #   #      4         -1          x
    #   #      1         -1         aa
    #   #      0        nil        aaa
    #   #      3        nil       baaa
    #   #      2          1        nil
    #   #      5          1        nil

    def sort!(vector_order, opts = {})
      raise ArgumentError, 'Required atleast one vector name' if vector_order.empty?

      # To enable sorting with categorical data,
      # map categories to integers preserving their order
      old = convert_categorical_vectors vector_order
      block = sort_prepare_block vector_order, opts

      order = @index.size.times.sort(&block)
      new_index = @index.reorder order

      # To reverse map mapping of categorical data to integers
      restore_categorical_vectors old

      @data.each do |vector|
        vector.reorder! order
      end

      self.index = new_index

      self
    end

    # Non-destructive version of #sort!
    def sort(vector_order, opts = {})
      dup.sort! vector_order, opts
    end

    # Pivots a data frame on specified vectors and applies an aggregate function
    # to quickly generate a summary.
    #
    # == Options
    #
    # +:index+ - Keys to group by on the pivot table row index. Pass vector names
    # contained in an Array.
    #
    # +:vectors+ - Keys to group by on the pivot table column index. Pass vector
    # names contained in an Array.
    #
    # +:agg+ - Function to aggregate the grouped values. Default to *:mean*. Can
    # use any of the statistics functions applicable on Vectors that can be found in
    # the Daru::Statistics::Vector module.
    #
    # +:values+ - Columns to aggregate. Will consider all numeric columns not
    # specified in *:index* or *:vectors*. Optional.
    #
    # == Usage
    #
    #   df = Daru::DataFrame.new({
    #     a: ['foo'  ,  'foo',  'foo',  'foo',  'foo',  'bar',  'bar',  'bar',  'bar'],
    #     b: ['one'  ,  'one',  'one',  'two',  'two',  'one',  'one',  'two',  'two'],
    #     c: ['small','large','large','small','small','large','small','large','small'],
    #     d: [1,2,2,3,3,4,5,6,7],
    #     e: [2,4,4,6,6,8,10,12,14]
    #   })
    #   df.pivot_table(index: [:a], vectors: [:b], agg: :sum, values: :e)
    #
    #   #=>
    #   # #<Daru::DataFrame:88342020 @name = 08cdaf4e-b154-4186-9084-e76dd191b2c9 @size = 2>
    #   #            [:e, :one] [:e, :two]
    #   #     [:bar]         18         26
    #   #     [:foo]         10         12
    def pivot_table(opts = {})
      raise ArgumentError, 'Specify grouping index' if Array(opts[:index]).empty?

      index               = opts[:index]
      vectors             = opts[:vectors] || []
      aggregate_function  = opts[:agg] || :mean
      values              = prepare_pivot_values index, vectors, opts
      raise IndexError, 'No numeric vectors to aggregate' if values.empty?

      grouped = group_by(index)
      return grouped.send(aggregate_function) if vectors.empty?

      super_hash = make_pivot_hash grouped, vectors, values, aggregate_function

      pivot_dataframe super_hash
    end

    # Merge vectors from two DataFrames. In case of name collision,
    # the vectors names are changed to x_1, x_2 ....
    #
    # @return {Daru::DataFrame}
    def merge(other_df)
      unless nrows == other_df.nrows
        raise ArgumentError,
              "Number of rows must be equal in this: #{nrows} and other: #{other_df.nrows}"
      end

      new_fields = (@vectors.to_a + other_df.vectors.to_a)
      new_fields = ArrayHelper.recode_repeated(new_fields)
      DataFrame.new({}, order: new_fields).tap do |df_new|
        (0...nrows).each do |i|
          df_new.add_row row[i].to_a + other_df.row[i].to_a
        end
        df_new.index = @index if @index == other_df.index
        df_new.update
      end
    end

    # Join 2 DataFrames with SQL style joins. Currently supports inner, left
    # outer, right outer and full outer joins.
    #
    # @param [Daru::DataFrame] other_df Another DataFrame on which the join is
    #   to be performed.
    # @param [Hash] opts Options Hash
    # @option :how [Symbol] Can be one of :inner, :left, :right or :outer.
    # @option :on [Array] The columns on which the join is to be performed.
    #   Column names specified here must be common to both DataFrames.
    # @option :indicator [Symbol] The name of a vector to add to the resultant
    #   dataframe that indicates whether the record was in the left (:left_only),
    #   right (:right_only), or both (:both) joining dataframes.
    # @return [Daru::DataFrame]
    # @example Inner Join
    #   left = Daru::DataFrame.new({
    #     :id   => [1,2,3,4],
    #     :name => ['Pirate', 'Monkey', 'Ninja', 'Spaghetti']
    #   })
    #   right = Daru::DataFrame.new({
    #     :id => [1,2,3,4],
    #     :name => ['Rutabaga', 'Pirate', 'Darth Vader', 'Ninja']
    #   })
    #   left.join(right, how: :inner, on: [:name])
    #   #=>
    #   ##<Daru::DataFrame:82416700 @name = 74c0811b-76c6-4c42-ac93-e6458e82afb0 @size = 2>
    #   #                 id_1       name       id_2
    #   #         0          1     Pirate          2
    #   #         1          3      Ninja          4
    def join(other_df, opts = {})
      Daru::Core::Merge.join(self, other_df, opts)
    end

    # Creates a new dataset for one to many relations
    # on a dataset, based on pattern of field names.
    #
    # for example, you have a survey for number of children
    # with this structure:
    #   id, name, child_name_1, child_age_1, child_name_2, child_age_2
    # with
    #   ds.one_to_many([:id], "child_%v_%n"
    # the field of first parameters will be copied verbatim
    # to new dataset, and fields which responds to second
    # pattern will be added one case for each different %n.
    #
    # @example
    #   cases=[
    #     ['1','george','red',10,'blue',20,nil,nil],
    #     ['2','fred','green',15,'orange',30,'white',20],
    #     ['3','alfred',nil,nil,nil,nil,nil,nil]
    #   ]
    #   ds=Daru::DataFrame.rows(cases, order:
    #     [:id, :name,
    #      :car_color1, :car_value1,
    #      :car_color2, :car_value2,
    #      :car_color3, :car_value3])
    #   ds.one_to_many([:id],'car_%v%n').to_matrix
    #   #=> Matrix[
    #   #   ["red", "1", 10],
    #   #   ["blue", "1", 20],
    #   #   ["green", "2", 15],
    #   #   ["orange", "2", 30],
    #   #   ["white", "2", 20]
    #   #   ]
    def one_to_many(parent_fields, pattern)
      vars, numbers = one_to_many_components(pattern)

      DataFrame.new([], order: [*parent_fields, '_col_id', *vars]).tap do |ds|
        each_row do |row|
          verbatim = parent_fields.map { |f| [f, row[f]] }.to_h
          numbers.each do |n|
            generated = one_to_many_row row, n, vars, pattern
            next if generated.values.all?(&:nil?)

            ds.add_row(verbatim.merge(generated).merge('_col_id' => n))
          end
        end
        ds.update
      end
    end

    def add_vectors_by_split_recode(nm, join = '-', sep = Daru::SPLIT_TOKEN)
      self[nm]
        .split_by_separator(sep)
        .each_with_index do |(k, v), i|
          v.rename "#{nm}:#{k}"
          self[:"#{nm}#{join}#{i + 1}"] = v
        end
    end

    # Create a sql, basen on a given Dataset
    #
    # == Arguments
    #
    # * table - String specifying name of the table that will created in SQL.
    # * charset - Character set. Default is "UTF8".
    #
    # @example
    #
    #  ds = Daru::DataFrame.new({
    #   :id   => Daru::Vector.new([1,2,3,4,5]),
    #   :name => Daru::Vector.new(%w{Alex Peter Susan Mary John})
    #  })
    #  ds.create_sql('names')
    #   #=>"CREATE TABLE names (id INTEGER,\n name VARCHAR (255)) CHARACTER SET=UTF8;"
    #
    def create_sql(table, charset = 'UTF8')
      sql    = "CREATE TABLE #{table} ("
      fields = vectors.to_a.collect do |f|
        v = self[f]
        "#{f} #{v.db_type}"
      end

      sql + fields.join(",\n ") + ") CHARACTER SET=#{charset};"
    end

    # Returns the dataframe.  This can be convenient when the user does not
    # know whether the object is a vector or a dataframe.
    # @return [self] the dataframe
    def to_df
      self
    end

    # Convert all vectors of type *:numeric* into a Matrix.
    def to_matrix
      Matrix.columns each_vector.select(&:numeric?).map(&:to_a)
    end

    # Converts the DataFrame into an array of hashes where key is vector name
    # and value is the corresponding element. The 0th index of the array contains
    # the array of hashes while the 1th index contains the indexes of each row
    # of the dataframe. Each element in the index array corresponds to its row
    # in the array of hashes, which has the same index.
    def to_a
      [each_row.map(&:to_h), @index.to_a]
    end

    # Convert to json. If no_index is false then the index will NOT be included
    # in the JSON thus created.
    def to_json(no_index = true)
      if no_index
        to_a[0].to_json
      else
        to_a.to_json
      end
    end

    # Converts DataFrame to a hash (explicit) with keys as vector names and values as
    # the corresponding vectors.
    def to_h
      @vectors
        .each_with_index
        .map { |vec_name, idx| [vec_name, @data[idx]] }.to_h
    end

    # Convert to html for IRuby.
    def to_html(threshold = Daru.max_rows)
      table_thead = to_html_thead
      table_tbody = to_html_tbody(threshold)
      path = if index.is_a?(MultiIndex)
               File.expand_path('iruby/templates/dataframe_mi.html.erb', __dir__)
             else
               File.expand_path('iruby/templates/dataframe.html.erb', __dir__)
             end
      ERB.new(File.read(path).strip).result(binding)
    end

    def to_html_thead
      table_thead_path =
        if index.is_a?(MultiIndex)
          File.expand_path('iruby/templates/dataframe_mi_thead.html.erb', __dir__)
        else
          File.expand_path('iruby/templates/dataframe_thead.html.erb', __dir__)
        end
      ERB.new(File.read(table_thead_path).strip).result(binding)
    end

    def to_html_tbody(threshold = Daru.max_rows)
      threshold ||= @size
      table_tbody_path =
        if index.is_a?(MultiIndex)
          File.expand_path('iruby/templates/dataframe_mi_tbody.html.erb', __dir__)
        else
          File.expand_path('iruby/templates/dataframe_tbody.html.erb', __dir__)
        end
      ERB.new(File.read(table_tbody_path).strip).result(binding)
    end

    def to_s
      "#<#{self.class}#{": #{@name}" if @name}(#{nrows}x#{ncols})>"
    end

    # Method for updating the metadata (i.e. missing value positions) of the
    # after assingment/deletion etc. are complete. This is provided so that
    # time is not wasted in creating the metadata for the vector each time
    # assignment/deletion of elements is done. Updating data this way is called
    # lazy loading. To set or unset lazy loading, see the .lazy_update= method.
    def update
      @data.each(&:update) if Daru.lazy_update
    end

    # Rename the DataFrame.
    def rename(new_name)
      @name = new_name
      self
    end

    alias name= rename

    # Write this DataFrame to a CSV file.
    #
    # == Arguments
    #
    # * filename - Path of CSV file where the DataFrame is to be saved.
    #
    # == Options
    #
    # * convert_comma - If set to *true*, will convert any commas in any
    # of the data to full stops ('.').
    # All the options accepted by CSV.read() can also be passed into this
    # function.
    def write_csv(filename, opts = {})
      Daru::IO.dataframe_write_csv self, filename, opts
    end

    # Write this dataframe to an Excel Spreadsheet
    #
    # == Arguments
    #
    # * filename - The path of the file where the DataFrame should be written.
    def write_excel(filename, opts = {})
      Daru::IO.dataframe_write_excel self, filename, opts
    end

    # Insert each case of the Dataset on the selected table
    #
    # == Arguments
    #
    # * dbh - DBI database connection object.
    # * query - Query string.
    #
    # == Usage
    #
    #  ds = Daru::DataFrame.new({:id=>Daru::Vector.new([1,2,3]), :name=>Daru::Vector.new(["a","b","c"])})
    #  dbh = DBI.connect("DBI:Mysql:database:localhost", "user", "password")
    #  ds.write_sql(dbh,"test")
    def write_sql(dbh, table)
      Daru::IO.dataframe_write_sql self, dbh, table
    end

    # Use marshalling to save dataframe to a file.
    def save(filename)
      Daru::IO.save self, filename
    end

    def _dump(_depth)
      Marshal.dump(
        data: @data,
        index: @index.to_a,
        order: @vectors.to_a,
        name: @name
      )
    end

    def self._load(data)
      h = Marshal.load data
      Daru::DataFrame.new(h[:data],
                          index: h[:index],
                          order: h[:order],
                          name: h[:name])
    end

    # Transpose a DataFrame, tranposing elements and row, column indexing.
    def transpose
      Daru::DataFrame.new(
        each_vector.map(&:to_a).transpose,
        index: @vectors,
        order: @index,
        dtype: @dtype,
        name: @name
      )
    end

    # Pretty print in a nice table format for the command line (irb/pry/iruby)
    def inspect(spacing = Daru.spacing, threshold = Daru.max_rows)
      name_part = @name ? ": #{@name} " : ''
      spacing = [headers.to_a.map(&:length).max, spacing].max

      "#<#{self.class}#{name_part}(#{nrows}x#{ncols})>#{$INPUT_RECORD_SEPARATOR}" +
        Formatters::Table.format(
          each_row.lazy,
          row_headers: row_headers,
          headers: headers,
          threshold: threshold,
          spacing: spacing
        )
    end

    # Query a DataFrame by passing a Daru::Core::Query::BoolArray object.
    def where(bool_array)
      Daru::Core::Query.df_where self, bool_array
    end

    def ==(other)
      self.class == other.class   &&
        @size    == other.size    &&
        @index   == other.index   &&
        @vectors == other.vectors &&
        @vectors.to_a.all? { |v| self[v] == other[v] }
    end

    # Converts the specified non category type vectors to category type vectors
    # @param [Array] names of non category type vectors to be converted
    # @return [Daru::DataFrame] data frame in which specified vectors have been
    #   converted to category type
    # @example
    #   df = Daru::DataFrame.new({
    #     a: [1, 2, 3],
    #     b: ['a', 'a', 'b']
    #   })
    #   df.to_category :b
    #   df[:b].type
    #   # => :category
    def to_category(*names)
      names.each { |n| self[n] = self[n].to_category }
      self
    end

    def method_missing(name, *args, &block)
      if /(.+)=/.match?(name)
        name = name[/(.+)=/].delete('=')
        name = name.to_sym unless has_vector?(name)
        insert_or_modify_vector [name], args[0]
      elsif has_vector?(name)
        self[name]
      elsif has_vector?(name.to_s)
        self[name.to_s]
      else
        super
      end
    end

    def respond_to_missing?(name, include_private = false)
      name.to_s.end_with?('=') || has_vector?(name) || super
    end

    def interact_code(vector_names, full)
      dfs = vector_names.zip(full).map do |vec_name, f|
        self[vec_name].contrast_code(full: f).each.to_a
      end

      all_vectors = recursive_product(dfs)
      Daru::DataFrame.new all_vectors,
                          order: all_vectors.map(&:name)
    end

    # Split the dataframe into many dataframes based on category vector
    # @param [object] cat_name name of category vector to split the dataframe
    # @return [Array] array of dataframes split by category with category vector
    #   used to split not included
    # @example
    #   df = Daru::DataFrame.new({
    #     a: [1, 2, 3],
    #     b: ['a', 'a', 'b']
    #   })
    #   df.to_category :b
    #   df.split_by_category :b
    #   # => [#<Daru::DataFrame: a (2x1)>
    #   #       a
    #   #   0   1
    #   #   1   2,
    #   # #<Daru::DataFrame: b (1x1)>
    #   #       a
    #   #   2   3]
    def split_by_category(cat_name)
      cat_dv = self[cat_name]
      raise ArgumentError, "#{cat_name} is not a category vector" unless
        cat_dv.category?

      cat_dv.categories.map do |cat|
        where(cat_dv.eq cat)
          .rename(cat)
          .delete_vector cat_name
      end
    end

    # @param indexes [Array] index(s) at which row tuples are retrieved
    # @return [Array] returns array of row tuples at given index(s)
    # @example Using Daru::Index
    #   df = Daru::DataFrame.new({
    #     a: [1, 2, 3],
    #     b: ['a', 'a', 'b']
    #   })
    #
    #   df.access_row_tuples_by_indexs(1,2)
    #   # => [[2, "a"], [3, "b"]]
    #
    #   df.index = Daru::Index.new([:one,:two,:three])
    #   df.access_row_tuples_by_indexs(:one,:three)
    #   # => [[1, "a"], [3, "b"]]
    #
    # @example Using Daru::MultiIndex
    #   mi_idx = Daru::MultiIndex.from_tuples [
    #     [:a,:one,:bar],
    #     [:a,:one,:baz],
    #     [:b,:two,:bar],
    #     [:a,:two,:baz],
    #   ]
    #   df_mi = Daru::DataFrame.new({
    #     a: 1..4,
    #     b: 'a'..'d'
    #   }, index: mi_idx )
    #
    #   df_mi.access_row_tuples_by_indexs(:b, :two, :bar)
    #   # => [[3, "c"]]
    #   df_mi.access_row_tuples_by_indexs(:a)
    #   # => [[1, "a"], [2, "b"], [4, "d"]]
    def access_row_tuples_by_indexs(*indexes)
      return get_sub_dataframe(indexes, by_position: false).map_rows(&:to_a) if
      @index.is_a?(Daru::MultiIndex)

      positions = @index.pos(*indexes)
      if positions.is_a? Numeric
        row = get_rows_for([positions])
        row.first.is_a?(Array) ? row : [row]
      else
        new_rows = get_rows_for(indexes, by_position: false)
        indexes.map { |index| new_rows.map { |r| r[index] } }
      end
    end

    # Function to use for aggregating the data.
    #
    # @param options [Hash] options for column, you want in resultant dataframe
    #
    # @return [Daru::DataFrame]
    #
    # @example
    #   df = Daru::DataFrame.new(
    #      {col: [:a, :b, :c, :d, :e], num: [52,12,07,17,01]})
    #   => #<Daru::DataFrame(5x2)>
    #        col num
    #      0   a  52
    #      1   b  12
    #      2   c   7
    #      3   d  17
    #      4   e   1
    #
    #    df.aggregate(num_100_times: ->(df) { (df.num*100).first })
    #   => #<Daru::DataFrame(5x1)>
    #               num_100_ti
    #             0       5200
    #             1       1200
    #             2        700
    #             3       1700
    #             4        100
    #
    #   When we have duplicate index :
    #
    #   idx = Daru::CategoricalIndex.new [:a, :b, :a, :a, :c]
    #   df = Daru::DataFrame.new({num: [52,12,07,17,01]}, index: idx)
    #   => #<Daru::DataFrame(5x1)>
    #        num
    #      a  52
    #      b  12
    #      a   7
    #      a  17
    #      c   1
    #
    #   df.aggregate(num: :mean)
    #   => #<Daru::DataFrame(3x1)>
    #                      num
    #             a 25.3333333
    #             b         12
    #             c          1
    #
    # Note: `GroupBy` class `aggregate` method uses this `aggregate` method
    # internally.
    def aggregate(options = {}, multi_index_level = -1)
      if block_given?
        positions_tuples, new_index = yield(@index) # NOTE: use of yield is private for now
      else
        positions_tuples, new_index = group_index_for_aggregation(@index, multi_index_level)
      end

      colmn_value = aggregate_by_positions_tuples(options, positions_tuples)

      Daru::DataFrame.new(colmn_value, index: new_index, order: options.keys)
    end

    def group_by_and_aggregate(*group_by_keys, **aggregation_map)
      group_by(*group_by_keys).aggregate(aggregation_map)
    end

    private

    def headers
      Daru::Index.new(Array(index.name) + @vectors.to_a)
    end

    def row_headers
      index.is_a?(MultiIndex) ? index.sparse_tuples : index.to_a
    end

    def convert_categorical_vectors(names)
      names.filter_map do |n|
        next unless self[n].category?

        old = [n, self[n]]
        self[n] = Daru::Vector.new(self[n].to_ints)
        old
      end
    end

    def restore_categorical_vectors(old)
      old.each { |name, vector| self[name] = vector }
    end

    def recursive_product(dfs)
      return dfs.first if dfs.size == 1

      left = dfs.first
      dfs.shift
      right = recursive_product dfs
      left.product(right).map do |dv1, dv2|
        (dv1 * dv2).rename "#{dv1.name}:#{dv2.name}"
      end
    end

    def should_be_vector!(val)
      return val if val.is_a?(Daru::Vector)

      raise TypeError, "Every iteration must return Daru::Vector not #{val.class}"
    end

    def dispatch_to_axis(axis, method, *args, &block)
      if %i[vector column].include?(axis)
        send("#{method}_vector", *args, &block)
      elsif axis == :row
        send("#{method}_row", *args, &block)
      else
        raise ArgumentError, "Unknown axis #{axis}"
      end
    end

    def dispatch_to_axis_pl(axis, method, *args, &block)
      if %i[vector column].include?(axis)
        send("#{method}_vectors", *args, &block)
      elsif axis == :row
        send("#{method}_rows", *args, &block)
      else
        raise ArgumentError, "Unknown axis #{axis}"
      end
    end

    AXES = %i[row vector].freeze

    def extract_axis(names, default = :vector)
      if AXES.include?(names.last)
        names.pop
      else
        default
      end
    end

    def access_vector(*names)
      if names.first.is_a?(Range)
        dup(@vectors.subset(names.first))
      elsif @vectors.is_a?(MultiIndex)
        access_vector_multi_index(*names)
      else
        access_vector_single_index(*names)
      end
    end

    def access_vector_multi_index(*names)
      pos = @vectors[names]

      return @data[pos] if pos.is_a?(Integer)

      new_vectors = pos.map { |tuple| @data[@vectors[tuple]] }

      pos = pos.drop_left_level(names.size) if names.size < @vectors.width

      Daru::DataFrame.new(new_vectors, index: @index, order: pos)
    end

    def access_vector_single_index(*names)
      if names.count < 2
        begin
          pos = @vectors.is_a?(Daru::DateTimeIndex) ? @vectors[names.first] : @vectors.pos(names.first)
        rescue IndexError
          raise IndexError, "Specified vector #{names.first} does not exist"
        end
        return @data[pos] if pos.is_a?(Numeric)

        names = pos
      end

      new_vectors = names.map { |name| [name, @data[@vectors.pos(name)]] }.to_h

      order = names.is_a?(Array) ? Daru::Index.new(names) : names
      Daru::DataFrame.new(new_vectors, order: order,
                                       index: @index, name: @name)
    end

    def access_row(*indexes)
      positions = @index.pos(*indexes)

      if positions.is_a? Numeric
        row = get_rows_for([positions])
        Daru::Vector.new row, index: @vectors, name: indexes.first
      else
        new_rows = get_rows_for(indexes, by_position: false)
        Daru::DataFrame.new new_rows, index: @index.subset(*indexes), order: @vectors
      end
    end

    # @param keys [Array] can be an array of positions (if by_position is true) or indexes (if by_position if false)
    # because of coercion by Daru::Vector#at and Daru::Vector#[], can return either an Array of
    #   values (representing a row) or an array of Vectors (that can be seen as rows)
    def get_rows_for(keys, by_position: true)
      raise unless keys.is_a?(Array)

      if by_position
        pos = keys
        @data.map { |vector| vector.at(*pos) }
      else
        # TODO: for now (2018-07-27), it is different than using
        #    get_rows_for(@index.pos(*keys))
        #    because Daru::Vector#at and Daru::Vector#[] don't handle Daru::MultiIndex the same way
        indexes = keys
        @data.map { |vec| vec[*indexes] }
      end
    end

    def insert_or_modify_vector(name, vector)
      name = name[0] unless @vectors.is_a?(MultiIndex)

      if @index.empty?
        insert_vector_in_empty name, vector
      else
        vec = prepare_for_insert name, vector

        assign_or_add_vector name, vec
      end
    end

    def assign_or_add_vector(name, v)
      # FIXME: fix this jugaad. need to make changes in Indexing itself.
      begin
        pos = @vectors[name]
      rescue IndexError
        pos = name
      end

      if pos.is_a?(Daru::Index)
        assign_multiple_vectors pos, v
      elsif pos == name &&
            (@vectors.include?(name) || (pos.is_a?(Integer) && pos < @data.size))

        @data[pos] = v
      else
        assign_or_add_vector_rough name, v
      end
    end

    def assign_multiple_vectors(pos, v)
      pos.each do |p|
        @data[@vectors[p]] = v
      end
    end

    def assign_or_add_vector_rough(name, v)
      @vectors |= [name] unless @vectors.include?(name)
      @data[@vectors[name]] = v
    end

    def insert_vector_in_empty(name, vector)
      vec = Vector.coerce(vector.to_a, name: coerce_name(name))

      @index = vec.index
      assign_or_add_vector name, vec
      set_size

      @data.map! { |v| v.empty? ? v.reindex(@index) : v }
    end

    def prepare_for_insert(name, arg)
      if arg.is_a? Daru::Vector
        prepare_vector_for_insert name, arg
      elsif arg.respond_to?(:to_a)
        prepare_enum_for_insert name, arg
      else
        prepare_value_for_insert name, arg
      end
    end

    def prepare_vector_for_insert(name, vector)
      # so that index-by-index assignment is avoided when possible.
      return vector.dup if vector.index == @index

      Daru::Vector.new([], name: coerce_name(name), index: @index).tap do |v|
        @index.each do |idx|
          v[idx] = vector.index.include?(idx) ? vector[idx] : nil
        end
      end
    end

    def prepare_enum_for_insert(name, enum)
      if @size != enum.size
        raise "Specified vector of length #{enum.size} cannot be inserted in DataFrame of size #{@size}"
      end

      Daru::Vector.new(enum, name: coerce_name(name), index: @index)
    end

    def prepare_value_for_insert(name, value)
      Daru::Vector.new(Array(value) * @size, name: coerce_name(name), index: @index)
    end

    def insert_or_modify_row(indexes, vector)
      vector = coerce_vector vector

      raise SizeError, 'Vector length should match row length' if
        vector.size != @vectors.size

      @data.each_with_index do |vec, pos|
        vec.send(:set, indexes, vector.at(pos))
      end
      @index = @data[0].index

      set_size
    end

    def create_empty_vectors(vectors, index)
      @vectors = Index.coerce vectors
      @index   = Index.coerce index

      @data = @vectors.map do |name|
        Daru::Vector.new([], name: coerce_name(name), index: @index)
      end
    end

    def validate_labels
      if @vectors && @vectors.size != @data.size
        raise IndexError, "Expected equal number of vector names (#{@vectors.size}) " \
                          "for number of vectors (#{@data.size})."
      end

      return unless @index && @data[0] && @index.size != @data[0].size

      raise IndexError, 'Expected number of indexes same as number of rows'
    end

    def validate_vector_sizes
      @data.each do |vector|
        raise IndexError, 'Expected vectors with equal length' if vector.size != @size
      end
    end

    def validate
      validate_labels
      validate_vector_sizes
    end

    def set_size
      @size = @index.size
    end

    def named_index_for(index)
      if @index.include? index
        index
      elsif @index.key index
        @index.key index
      else
        raise IndexError, "Specified index #{index} does not exist."
      end
    end

    def create_vectors_index_with(vectors, source)
      vectors = source.keys if vectors.nil?

      @vectors =
        if vectors.is_a?(Index) || vectors.is_a?(MultiIndex)
          vectors
        else
          Daru::Index.new((vectors + (source.keys - vectors)).uniq)
        end
    end

    def all_vectors_have_equal_indexes?(source)
      idx = source.values[0].index

      source.values.all? { |vector| idx == vector.index }
    end

    def coerce_name(potential_name)
      potential_name.is_a?(Array) ? potential_name.join : potential_name
    end

    def initialize_from_array(source, vectors, index, opts)
      raise ArgumentError, 'All objects in data source should be same class' \
        unless source.map(&:class).uniq.size == 1

      case source.first
      when Array
        vectors ||= (0..source.size - 1).to_a
        initialize_from_array_of_arrays source, vectors, index, opts
      when Vector
        vectors ||= (0..source.size - 1).to_a
        initialize_from_array_of_vectors source, vectors, index, opts
      when Hash
        initialize_from_array_of_hashes source, vectors, index, opts
      else
        raise ArgumentError, "Can't create DataFrame from #{source}"
      end
    end

    def initialize_from_array_of_arrays(source, vectors, index, _opts)
      if source.size != vectors.size
        raise ArgumentError, "Number of vectors (#{vectors.size}) should " \
                             "equal order size (#{source.size})"
      end

      @index   = Index.coerce(index || source[0].size)
      @vectors = Index.coerce(vectors)

      update_data source, vectors
    end

    def initialize_from_array_of_vectors(source, vectors, index, opts)
      clone = opts[:clone] != false
      hsh = vectors.each_with_index.to_h do |name, idx|
        [name, source[idx]]
      end
      initialize(hsh, index: index, order: vectors, name: @name, clone: clone)
    end

    def initialize_from_array_of_hashes(source, vectors, index, _opts)
      names =
        if vectors.nil?
          source[0].keys
        else
          (vectors + source[0].keys).uniq
        end
      @vectors = Daru::Index.new(names)
      @index = Daru::Index.new(index || source.size)

      @data = @vectors.map do |name|
        v = source.map { |h| h.fetch(name) { h[name.to_s] } }
        Daru::Vector.new(v, name: coerce_name(name), index: @index)
      end
    end

    def initialize_from_hash(source, vectors, index, opts)
      create_vectors_index_with vectors, source

      if ArrayHelper.array_of?(source.values, Vector)
        initialize_from_hash_with_vectors source, index, opts
      else
        initialize_from_hash_with_arrays source, index, opts
      end
    end

    def initialize_from_hash_with_vectors(source, index, opts)
      vectors_have_same_index = all_vectors_have_equal_indexes?(source)

      clone = opts[:clone] != false
      clone = true unless index || vectors_have_same_index

      @index = deduce_index index, source, vectors_have_same_index

      if clone
        @data = clone_vectors source, vectors_have_same_index
      else
        @data.concat source.values
      end
    end

    def deduce_index(index, source, vectors_have_same_index)
      if !index.nil?
        Index.coerce index
      elsif vectors_have_same_index
        source.values[0].index.dup
      else
        all_indexes = source
                      .values.map { |v| v.index.to_a }
                      .flatten.uniq.sort # sort only if missing indexes detected

        Daru::Index.new all_indexes
      end
    end

    def clone_vectors(source, vectors_have_same_index)
      @vectors.map do |vector|
        # avoids matching indexes of vectors if all the supplied vectors
        # have the same index.
        if vectors_have_same_index
          source[vector].dup
        else
          Daru::Vector.new([], name: vector, index: @index).tap do |v|
            @index.each do |idx|
              v[idx] = source[vector].index.include?(idx) ? source[vector][idx] : nil
            end
          end
        end
      end
    end

    def initialize_from_hash_with_arrays(source, index, _opts)
      @index = Index.coerce(index || source.values[0].size)

      @vectors.each do |name|
        @data << Daru::Vector.new(source[name].dup, name: coerce_name(name), index: @index)
      end
    end

    def sort_build_row(vector_locs, by_blocks, ascending, handle_nils, r1, r2) # rubocop:disable  Metrics/ParameterLists
      # Create an array to be used for comparison of two rows in sorting
      vector_locs
        .zip(by_blocks, ascending, handle_nils)
        .map do |vector_loc, by, asc, handle_nil|
        value = @data[vector_loc].data[asc ? r1 : r2]

        if by
          value = begin
            by.call(value)
          rescue StandardError
            nil
          end
        end

        sort_handle_nils value, asc, handle_nil || !by
      end
    end

    def sort_handle_nils(value, asc, handle_nil)
      if !handle_nil
        value
      elsif asc
        [value.nil? ? 0 : 1, value]
      else
        [value.nil? ? 1 : 0, value]
      end
    end

    def sort_coerce_boolean(opts, symbol, default, size)
      val = opts[symbol]
      case val
      when true, false
        Array.new(size, val)
      when nil
        Array.new(size, default)
      when Array
        raise ArgumentError, "Specify same number of vector names and #{symbol}" if
          size != val.size

        val
      else
        raise ArgumentError, "Can't coerce #{symbol} from #{val.class} to boolean option"
      end
    end

    def sort_prepare_block(vector_order, opts)
      ascending   = sort_coerce_boolean opts, :ascending, true, vector_order.size
      handle_nils = sort_coerce_boolean opts, :handle_nils, false, vector_order.size

      by_blocks = vector_order.map { |v| (opts[:by] || {})[v] }
      vector_locs = vector_order.map { |v| @vectors[v] }

      lambda do |index1, index2|
        # Build left and right array to compare two rows
        left  = sort_build_row vector_locs, by_blocks, ascending, handle_nils, index1, index2
        right = sort_build_row vector_locs, by_blocks, ascending, handle_nils, index2, index1

        # Resolve conflict by Index if all attributes are same
        left  << index1
        right << index2
        left <=> right
      end
    end

    def verify_error_message(row, test, id, i)
      description, fields, = test
      values = fields.empty? ? '' : " (#{fields.collect { |k| "#{k}=#{row[k]}" }.join(', ')})"
      "#{i + 1} [#{row[id]}]: #{description}#{values}"
    end

    def prepare_pivot_values(index, vectors, opts)
      case opts[:values]
      when nil # values not specified at all.
        (@vectors.to_a - (index | vectors)) & numeric_vector_names
      when Array # multiple values specified.
        opts[:values]
      else # single value specified.
        [opts[:values]]
      end
    end

    def make_pivot_hash(grouped, vectors, values, aggregate_function)
      grouped.groups.transform_values { |_| {} }.tap do |super_hash|
        values.each do |value|
          grouped.groups.each do |group_name, row_numbers|
            row_numbers.each do |num|
              arry = [value, *vectors.map { |v| self[v][num] }]
              sub_hash = super_hash[group_name]
              sub_hash[arry] ||= []

              sub_hash[arry] << self[value][num]
            end
          end
        end

        setup_pivot_aggregates super_hash, aggregate_function
      end
    end

    def setup_pivot_aggregates(super_hash, aggregate_function)
      super_hash.each_value do |sub_hash|
        sub_hash.each do |group_name, aggregates|
          sub_hash[group_name] = Daru::Vector.new(aggregates).send(aggregate_function)
        end
      end
    end

    def pivot_dataframe(super_hash)
      df_index   = Daru::MultiIndex.from_tuples super_hash.keys
      df_vectors = Daru::MultiIndex.from_tuples super_hash.values.flat_map(&:keys).uniq

      Daru::DataFrame.new({}, index: df_index, order: df_vectors).tap do |pivoted_dataframe|
        super_hash.each do |row_index, sub_h|
          sub_h.each do |vector_index, val|
            pivoted_dataframe[vector_index][row_index] = val
          end
        end
      end
    end

    def one_to_many_components(pattern)
      re = Regexp.new pattern.gsub('%v', '(.+?)').gsub('%n', '(\\d+?)')

      vars, numbers =
        @vectors
        .map { |v| v.scan(re) }
        .reject(&:empty?).flatten(1).transpose

      [vars.uniq, numbers.map(&:to_i).sort.uniq]
    end

    def one_to_many_row(row, number, vars, pattern)
      vars
        .to_h do |v|
          name = pattern.sub('%v', v).sub('%n', number.to_s)
          [v, row[name]]
        end
    end

    # Raises IndexError when one of the positions is not a valid position
    def validate_positions(*positions, size)
      positions.each do |pos|
        raise IndexError, "#{pos} is not a valid position." if pos >= size
      end
    end

    # Accepts hash, enumerable and vector and align it properly so it can be added
    def coerce_vector(vector)
      case vector
      when Daru::Vector
        vector.reindex @vectors
      when Hash
        Daru::Vector.new(vector).reindex @vectors
      else
        Daru::Vector.new vector
      end
    end

    def update_data(source, vectors)
      @data = @vectors.each_with_index.map do |_vec, idx|
        Daru::Vector.new(source[idx], index: @index, name: vectors[idx])
      end
    end

    def aggregate_by_positions_tuples(options, positions_tuples)
      agg_over_vectors_only, options = cast_aggregation_options(options)

      if agg_over_vectors_only
        options.map do |vect_name, method|
          vect = self[vect_name]

          positions_tuples.map do |positions|
            vect.apply_method_on_sub_vector(method, keys: positions)
          end
        end
      else
        methods = options.values

        # NOTE: because we aggregate over rows, we don't have to re-get sub-dfs for each method (which is expensive)
        rows = positions_tuples.map do |positions|
          apply_method_on_sub_df(methods, keys: positions)
        end

        rows.transpose
      end
    end

    # convert operations over sub-vectors to operations over sub-dfs when it improves perf
    # note: we don't always "cast" because aggregation over a single vector / a few vector is faster
    #   than aggregation over (sub-)dfs
    def cast_aggregation_options(options)
      vects, non_vects = options.keys.partition { |k| @vectors.include?(k) }

      over_vectors = true

      if non_vects.any?
        options = options.clone

        vects.each do |name|
          proc_on_vect = options[name].to_proc
          options[name] = ->(sub_df) { proc_on_vect.call(sub_df[name]) }
        end

        over_vectors = false
      end

      [over_vectors, options]
    end

    def group_index_for_aggregation(index, multi_index_level = -1)
      case index
      when Daru::MultiIndex
        groups_by_pos = Daru::Core::GroupBy.get_positions_group_for_aggregation(index, multi_index_level)

        new_index = Daru::MultiIndex.from_tuples(groups_by_pos.keys).coerce_index
        pos_tuples = groups_by_pos.values
      when Daru::Index, Daru::CategoricalIndex
        new_index = Array(index).uniq
        pos_tuples = new_index.map { |idx| [*index.pos(idx)] }
      else raise
      end

      [pos_tuples, new_index]
    end

    # coerce ranges, integers and array in appropriate ways
    def coerce_positions(*positions, size)
      if positions.size == 1
        case positions.first
        when Integer
          positions.first
        when Range
          size.times.to_a[positions.first]
        else
          raise ArgumentError, 'Unknown position type.'
        end
      else
        positions
      end
    end
  end
end<|MERGE_RESOLUTION|>--- conflicted
+++ resolved
@@ -318,31 +318,6 @@
       update
     end
 
-<<<<<<< HEAD
-=======
-    def plotting_library=(lib)
-      case lib
-      when :gruff
-        @plotting_library = lib
-        if Daru.send(:"has_#{lib}?")
-          extend Module.const_get(
-            "Daru::Plotting::DataFrame::#{lib.to_s.capitalize}Library"
-          )
-        end
-      else
-        raise ArgumentError, "Plotting library #{lib} not supported. " \
-                             'Supported library is :gruff'
-      end
-    end
-
-    # this method is overwritten: see Daru::DataFrame#plotting_library=
-    def plot(...)
-      init_plotting_library
-
-      plot(...)
-    end
-
->>>>>>> 5688fe24
     # Access row or vector. Specify name of row/vector followed by axis(:row, :vector).
     # Defaults to *:vector*. Use of this method is not recommended for accessing
     # rows. Use df.row[:a] for accessing row with index ':a'.
