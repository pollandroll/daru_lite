module Daru
  module Category # rubocop:disable Metrics/ModuleLength
    UNDEFINED = Object.new.freeze

    attr_accessor :base_category
    attr_reader :index, :coding_scheme, :name

    # Initializes a vector to store categorical data.
    # @note Base category is set to the first category encountered in the vector.
    # @param [Array] data the categorical data
    # @param [Hash] opts the options
    # @option opts [Boolean] :ordered true if data is ordered, false otherwise
    # @option opts [Array] :categories categories to associate with the vector.
    #   It add extra categories if specified and provides order of categories also.
    # @option opts [object] :index gives index to vector. By default its from 0 to size-1
    # @return the categorical data created
    # @example
    #   dv = Daru::Vector.new [:a, 1, :a, 1, :c],
    #     type: :category,
    #     ordered: true,
    #     categories: [:a, :b, :c, 1]
    #   # => #<Daru::Vector(5)>
    #   #   0   a
    #   #   1   1
    #   #   2   a
    #   #   3   1
    #   #   4   c
    def initialize_category(data, opts = {})
      @type = :category
      initialize_core_attributes data

      if opts[:categories]
        validate_categories(opts[:categories])
        add_extra_categories(opts[:categories] - categories)
        order_with opts[:categories]
      end

      # Specify if the categories are ordered or not.
      # By default its unordered
      @ordered = opts[:ordered] || false

      # The coding scheme to code with. Default is dummy coding.
      @coding_scheme = :dummy

      # Base category which won't be present in the coding
      @base_category = @cat_hash.keys.first

      # Stores the name of the vector
      @name = opts[:name]

      # Index of the vector
      @index = coerce_index opts[:index]

      self
    end

    def name=(new_name)
      @name = new_name
      self
    end

<<<<<<< HEAD
=======
    def plotting_library=(lib)
      case lib
      when :gruff
        @plotting_library = lib
        if Daru.send(:"has_#{lib}?")
          extend Module.const_get(
            "Daru::Plotting::Category::#{lib.to_s.capitalize}Library"
          )
        end
      else
        raise ArgumentError, "Plotting library #{lib} not supported. " \
                             'Supported library is :gruff'
      end
    end

    # this method is overwritten: see Daru::Category#plotting_library=
    def plot(...)
      init_plotting_library

      plot(...)
    end

>>>>>>> 5688fe24
    alias rename name=

    # Returns an enumerator that enumerates on categorical data
    # @return [Enumerator] an enumerator that enumerates over data stored in vector
    def each
      return enum_for(:each) unless block_given?

      @array.each { |pos| yield cat_from_int pos }
      self
    end

    # Returns all categorical data
    # @return [Array] array of all categorical data which vector is storing
    # @example
    #   dv = Daru::Vector.new [:a, 1, :a, 1, :c], type: :category
    #   dv.to_a
    #   # => [:a, 1, :a, 1, :c]
    def to_a
      each.to_a
    end

    # Duplicated a vector
    # @return [Daru::Vector] duplicated vector
    # @example
    #   dv = Daru::Vector.new [:a, 1, :a, 1, :c], type: :category
    #   dv.dup
    #   # => #<Daru::Vector(5)>
    #   #   0   a
    #   #   1   1
    #   #   2   a
    #   #   3   1
    #   #   4   c
    def dup
      Daru::Vector.new to_a.dup,
                       name: @name,
                       index: @index.dup,
                       type: :category,
                       categories: categories,
                       ordered: ordered?
    end

    # Associates a category to the vector.
    # @param [Array] new_categories new categories to be associated
    # @example
    #   dv = Daru::Vector.new [:a, 1, :a, 1, :c], type: :category
    #   dv.add_category :b
    #   dv.categories
    #   # => [:a, :b, :c, 1]
    def add_category(*new_categories)
      new_categories -= categories
      add_extra_categories new_categories
    end

    # Returns frequency of given category
    # @param [object] category given category whose count has to be founded
    # @return count/frequency of given category
    # @example
    #   dv = Daru::Vector.new [:a, 1, :a, 1, :c], type: :category
    #   dv.count :a
    #   # => 2
    #   dv.count
    #   # => 5
    def count(category = UNDEFINED)
      return @cat_hash.values.sum(&:size) if category == UNDEFINED # count all
      raise ArgumentError, "Invalid category #{category}" unless
        categories.include?(category)

      @cat_hash[category].size
    end

    # Returns a vector storing count/frequency of each category
    # @return [Daru::Vector] Return a vector whose indexes are categories
    #   and corresponding values are its count
    # @example
    #   dv = Daru::Vector.new [:a, 1, :a, 1, :c], type: :category
    #   dv.frequencies
    #   # => #<Daru::Vector(4)>
    #   #   a   2
    #   #   b   0
    #   #   c   1
    #   #   1   2
    def frequencies(type = :count)
      counts = @cat_hash.values.map(&:size)
      values =
        case type
        when :count
          counts
        when :fraction
          counts.map { |c| c / size.to_f }
        when :percentage
          counts.map { |c| c / size.to_f * 100 }
        else
          raise ArgumentError, 'Type should be either :count, :fraction or ' \
                               ":percentage. #{type} not supported."
        end
      Daru::Vector.new values, index: categories, name: name
    end

    # Returns vector for indexes/positions specified
    # @param [Array] indexes for which values has to be retrived
    # @note Since it accepts both indexes and postions. In case of collision,
    #   argument will be treated as index
    # @return vector containing values specified at specified indexes/positions
    # @example
    #   dv = Daru::Vector.new [:a, 1, :a, 1, :c],
    #     type: :category,
    #     index: 'a'..'e'
    #   dv[:a, 1]
    #   # => #<Daru::Vector(2)>
    #   #   a   a
    #   #   b   1
    #   dv[0, 1]
    #   # => #<Daru::Vector(2)>
    #   #   a   a
    #   #   b   1
    def [](*indexes)
      positions = @index.pos(*indexes)
      return category_from_position(positions) if positions.is_a? Integer

      Daru::Vector.new positions.map { |pos| category_from_position pos },
                       index: @index.subset(*indexes),
                       name: @name,
                       type: :category,
                       ordered: @ordered,
                       categories: categories
    end

    # Returns vector for positions specified.
    # @param [Array] positions at which values to be retrived.
    # @return vector containing values specified at specified positions
    # @example
    #   dv = Daru::Vector.new [:a, 1, :a, 1, :c], type: :category
    #   dv.at 0..-2
    #   # => #<Daru::Vector(4)>
    #   #   0   a
    #   #   1   1
    #   #   2   a
    #   #   3   1
    def at(*positions)
      original_positions = positions
      positions = coerce_positions(*positions)
      validate_positions(*positions)

      return category_from_position(positions) if positions.is_a? Integer

      Daru::Vector.new positions.map { |pos| category_from_position(pos) },
                       index: @index.at(*original_positions),
                       name: @name,
                       type: :category,
                       ordered: @ordered,
                       categories: categories
    end

    # Modifies values at specified indexes/positions.
    # @note In order to add a new category you need to associate it via #add_category
    # @param [Array] indexes at which to modify value
    # @param [object] val value to assign at specific indexes/positions
    # @return modified vector
    # @example
    #   dv = Daru::Vector.new [:a, 1, :a, 1, :c], type: :category
    #   dv.add_category :b
    #   dv[0] = :b
    #   dv
    #   # => #<Daru::Vector(5)>
    #   #   0   b
    #   #   1   1
    #   #   2   a
    #   #   3   1
    #   #   4   c
    def []=(*indexes, val)
      positions = @index.pos(*indexes)

      if positions.is_a? Numeric
        modify_category_at positions, val
      else
        positions.each { |pos| modify_category_at pos, val }
      end
      self
    end

    # Modifies values at specified positions.
    # @param [Array] positions positions at which to modify value
    # @param [object] val value to assign at specific positions
    # @return modified vector
    # @example
    #   dv = Daru::Vector.new [:a, 1, :a, 1, :c], type: :category
    #   dv.add_category :b
    #   dv.set_at [0, 1], :b
    #   # => #<Daru::Vector(5)>
    #   #   0   b
    #   #   1   b
    #   #   2   a
    #   #   3   1
    #   #   4   c
    def set_at(positions, val)
      validate_positions(*positions)
      positions.map { |pos| modify_category_at pos, val }
      self
    end

    # Size of categorical data.
    # @return total number of values in the vector
    # @example
    #   dv = Daru::Vector.new [:a, 1, :a, 1, :c], type: :category
    #   dv.size
    #   # => 5
    def size
      @array.size
    end

    # Tells whether vector is ordered or not.
    # @return [Boolean] true if vector is ordered, false otherwise
    # @example
    #   dv = Daru::Vector.new [:a, 1, :a, 1, :c], type: :category
    #   dv.ordered?
    #   # => false
    def ordered?
      @ordered
    end

    # Make categorical data ordered or unordered.
    # @param [Boolean] bool true if categorical data is to be to ordered, false otherwise
    # @example
    #   dv = Daru::Vector.new [:a, 1, :a, 1, :c], type: :category
    #   dv.ordered = true
    #   dv.ordered?
    #   # => true
    def ordered=(bool)
      @ordered = bool
    end

    # Returns all the categories with the inherent order
    # @return [Array] categories of the vector with the order
    # @example
    #   dv = Daru::Vector.new [:a, 1, :a, 1, :c],
    #     type: :category,
    #     categories: [:a, :b, :c, 1]
    #   dv.categories
    #   # => [:a, :b, :c, 1]
    def categories
      @cat_hash.keys
    end

    alias order categories

    # Sets order of the categories.
    # @note If extra categories are specified, they get added too.
    # @param [Array] cat_with_order categories specifying their order
    # @example
    #   dv = Daru::Vector.new [:a, 1, :a, 1, :c], type: :category
    #   dv.categories = [:a, :b, :c, 1]
    #   dv.categories
    #   # => [:a, :b, :c, 1]
    def categories=(cat_with_order)
      validate_categories(cat_with_order)
      add_extra_categories(cat_with_order - categories)
      order_with cat_with_order
    end

    # Rename categories.
    # @note The order of categories after renaming is preserved but new categories
    #   are added at the end in the order. Also the base-category is reassigned
    #   to new value if it is renamed
    # @param [Hash] old_to_new a hash mapping categories whose name to be changed
    #   to their new names
    # @example
    #   dv = Daru::Vector.new [:a, 1, :a, 1, :c], type: :category
    #   dv.rename_categories :a => :b
    #   dv
    #   # => #<Daru::Vector(5)>
    #   #   0   b
    #   #   1   1
    #   #   2   b
    #   #   3   1
    #   #   4   c
    def rename_categories(old_to_new)
      old_categories = categories
      data = to_a.map do |cat|
        old_to_new.include?(cat) ? old_to_new[cat] : cat
      end

      initialize_core_attributes data
      self.categories = (old_categories - old_to_new.keys) | old_to_new.values
      self.base_category = old_to_new[base_category] if
        old_to_new.include? base_category
      self
    end

    # Removes the unused categories
    # @note If base category is removed, then the first occuring category in the
    #   data is taken as base category. Order of the undeleted categories
    #   remains preserved.
    # @return [Daru::Vector] Makes changes in the vector itself i.e. deletes
    #   the unused categories and returns itself
    # @example
    #   dv = Daru::Vector.new [:one, :two, :one], type: :category,
    #     categories: [:three, :two, :one]
    #   dv.remove_unused_categories
    #   dv.categories
    #   # => [:two, :one]
    def remove_unused_categories
      old_categories = categories

      initialize_core_attributes to_a
      self.categories = old_categories & categories
      self.base_category = @cat_hash.keys.first unless
        categories.include? base_category
      self
    end

    # Returns the minimum category acording to the order specified.
    # @note This operation will only work if vector is ordered.
    #   To set the vector ordered do `vector.ordered = true`
    # @return [object] the minimum category acording to the order
    # @example
    #   dv = Daru::Vector.new ['second', 'second', 'third', 'first'],
    #     categories: ['first', 'second', 'third']
    #   dv.min
    #   # => 'first'
    def min
      assert_ordered :min
      categories.first
    end

    # Returns the maximum category acording to the order specified.
    # @note This operation will only work if vector is ordered.
    #   To set the vector ordered do `vector.ordered = true`
    # @return [object] the maximum category acording to the order
    # @example
    #   dv = Daru::Vector.new ['second', 'second', 'third', 'first'],
    #     categories: ['first', 'second', 'third']
    #   dv.max
    #   # => 'third'
    def max
      assert_ordered :max
      categories.last
    end

    # Sorts the vector in the order specified.
    # @note This operation will only work if vector is ordered.
    #   To set the vector ordered, do `vector.ordered = true`
    # @return [Daru::Vector] sorted vector
    # @example
    #   dv = Daru::Vector.new ['second', 'second', 'third', 'first'],
    #     categories: ['first', 'second', 'thrid'],
    #     type: :categories,
    #     ordered: true
    #   dv.sort!
    #   # => #<Daru::Vector(4)>
    #   #       3  first
    #   #       0 second
    #   #       1 second
    #   #       2  third
    def sort!
      # TODO: Simply the code
      assert_ordered :sort

      # Build sorted index
      old_index = @index.to_a
      new_index = @cat_hash.values.map do |positions|
        old_index.values_at(*positions)
      end.flatten
      @index = @index.class.new new_index

      # Build sorted data
      @cat_hash = categories.inject([{}, 0]) do |acc, cat|
        hash, count = acc
        cat_count = @cat_hash[cat].size
        cat_count.times { |i| @array[count + i] = int_from_cat(cat) }
        hash[cat] = (count...(cat_count + count)).to_a
        [hash, count + cat_count]
      end.first

      self
    end

    def sort
      dup.sort!
    end

    # Set coding scheme
    # @param [Symbol] scheme to set
    # @example
    #   dv = Daru::Vector.new [:a, 1, :a, 1, :c], type: :category
    #   dv.coding_scheme = :deviation
    #   dv.coding_scheme
    #   # => :deviation
    def coding_scheme=(scheme)
      raise ArgumentError, "Unknown or unsupported coding scheme #{scheme}." unless
        CODING_SCHEMES.include? scheme

      @coding_scheme = scheme
    end

    CODING_SCHEMES = %i[dummy deviation helmert simple].freeze

    # Contrast code the vector acording to the coding scheme set.
    # @note To set the coding scheme use #coding_scheme=
    # @param [Hash] opts The options to pass for coding.
    # @option opts [TrueClass, FalseClass] :full (false) True if you want k variables
    #   for k categories, false if you want k-1 variables for k categories.
    # @return [Daru::DataFrame] dataframe containing all coded variables
    # @example
    #   dv = Daru::Vector.new [:a, 1, :a, 1, :c], type: :category
    #   dv.contrast_code full: false
    #   # => #<Daru::DataFrame(5x2)>
    #   #         daru_1 daru_c
    #   #       0      0      0
    #   #       1      1      0
    #   #       2      0      0
    #   #       3      1      0
    #   #       4      0      1
    def contrast_code(opts = {})
      if opts[:user_defined]
        user_defined_coding(opts[:user_defined])
      else
        # TODO: Make various coding schemes code DRY
        send(:"#{coding_scheme}_coding", opts[:full] || false)
      end
    end

    # Two categorical vectors are equal if their index and corresponding values are same
    # return [true, false] true if two vectors are similar
    # @example
    #   dv = Daru::Vector.new [:a, 1, :a, 1, :c], type: :category
    #   other = Daru::Vector.new [:a, 1, :a, 1, :c],
    #     type: :category,
    #     index: 1..5
    #   dv == other
    #   # => false
    def ==(other)
      size == other.size &&
        to_a == other.to_a &&
        index == other.index
    end

    # Returns integer coding for categorical data in the order starting from 0.
    # For example if order is [:a, :b, :c], then :a, will be coded as 0, :b as 1 and :c as 2
    # @return [Array] integer coding of all values of vector
    # @example
    #   dv = Daru::Vector.new [:a, 1, :a, 1, :c],
    #     type: :category,
    #     categories: [:a, :b, :c, 1]
    #   dv.to_ints
    #   # => [0, 1, 0, 1, 2]
    def to_ints
      @array
    end

    # Reorder the vector with given positions
    # @note Unlike #reindex! which takes index as input, it takes
    #   positions as an input to reorder the vector
    # @param [Array] order the order to reorder the vector with
    # @return reordered vector
    # @example
    #   dv = Daru::Vector.new [3, 2, 1], index: ['c', 'b', 'a'], type: :category
    #   dv.reorder! [2, 1, 0]
    #   # => #<Daru::Vector(3)>
    #   #   a   1
    #   #   b   2
    #   #   c   3
    def reorder!(order)
      raise ArgumentError, 'Invalid order specified' unless
        order.sort == size.times.to_a

      # TODO: Room for optimization
      old_data = to_a
      new_data = order.map { |i| old_data[i] }
      initialize_core_attributes new_data
      self
    end

    # Sets new index for vector. Preserves index->value correspondence.
    # @note Unlike #reorder! which takes positions as input it takes
    #   index as an input to reorder the vector
    # @param [Daru::Index, Daru::MultiIndex, Array] idx new index to order with
    # @return [Daru::Vector] vector reindexed with new index
    # @example
    #   dv = Daru::Vector.new [3, 2, 1], index: ['c', 'b', 'a'], type: :category
    #   dv.reindex! ['a', 'b', 'c']
    #   # => #<Daru::Vector(3)>
    #   #   a   1
    #   #   b   2
    #   #   c   3
    def reindex!(idx)
      idx = Daru::Index.new idx unless idx.is_a? Daru::Index
      raise ArgumentError, 'Invalid index specified' unless
        idx.to_a.sort == index.to_a.sort

      old_categories = categories
      data = idx.map { |i| self[i] }
      initialize_core_attributes data
      self.categories = old_categories
      self.index = idx
      self
    end

    {
      eq: :==,
      not_eq: :!=,
      lt: :<,
      lteq: :<=,
      mt: :>,
      mteq: :>=
    }.each do |method, operator|
      define_method(method) do |other|
        mod = Daru::Core::Query
        if other.is_a?(Daru::Vector)
          mod.apply_vector_operator operator, to_ints, other.to_ints
        else
          mod.apply_scalar_operator operator, @array, int_from_cat(other)
        end
      end
    end
    alias gt mt
    alias gteq mteq

    # For querying the data
    # @param bool_array [object] arel like query syntax
    # @return [Daru::Vector] Vector which makes the conditions true
    # @example
    #   dv = Daru::Vector.new ['I', 'II', 'I', 'III', 'I', 'II'],
    #     type: :category,
    #     ordered: true,
    #     categories: ['I', 'II', 'III']
    #   dv.where(dv.mt('I') & dv.lt('III'))
    #   # => #<Daru::Vector(2)>
    #   #   1  II
    #   #   5  II
    def where(bool_array)
      Daru::Core::Query.vector_where self, bool_array
    end

    # Gives the summary of data using following parameters
    # - size: size of the data
    # - categories: total number of categories
    # - max_freq: Max no of times a category occurs
    # - max_category: The category which occurs max no of times
    # - min_freq: Min no of times a category occurs
    # - min_category: The category which occurs min no of times
    # @return [Daru::Vector] Vector with index as following parameters
    #   and values as values to these parameters
    # @example
    #   dv = Daru::Vector.new [:a, 1, :a, 1, :c], type: :category
    #   dv.describe
    #   # => #<Daru::Vector(6)>
    #   #         size            5
    #   #   categories            3
    #   #     max_freq            2
    #   # max_category            a
    #   #     min_freq            1
    #   # min_category            c
    def describe
      Daru::Vector.new(
        size: size,
        categories: categories.size,
        max_freq: @cat_hash.values.map(&:size).max,
        max_category: @cat_hash.keys.max_by { |cat| @cat_hash[cat].size },
        min_freq: @cat_hash.values.map(&:size).min,
        min_category: @cat_hash.keys.min_by { |cat| @cat_hash[cat].size }
      )
    end

    # Does nothing since its already of type category.
    # @return [Daru::Vector] categorical vector
    def to_category
      self
    end

    # Converts a category type vector to non category type vector
    # @return [Daru::Vector] non category type vector
    def to_non_category
      Daru::Vector.new to_a, name: name, index: index
    end

    # Sets index of the vector
    # @param [Daru::Index, Daru::MultiIndex, Daru::CategoricalIndex, Array, Range]
    #   idx new index to assign to vector
    # @return [Daru::Index, Daru::CategoricalIndex, Daru::MultiIndex] the index assigned
    # @example
    #   dv = Daru::Vector.new [1, 2, 3], type: :category
    #   dv.index = 'a'..'c'
    #   dv
    #   # => #<Daru::Vector(3)>
    #   #   a   1
    #   #   b   2
    #   #   c   3
    def index=(idx)
      @index = coerce_index idx
    end

    # Check if any one of mentioned values occur in the vector
    # @param [Array] values to check for
    # @return [true, false] returns true if any one of specified values
    #   occur in the vector
    # @example
    #   dv = Daru::Vector.new [1, 2, 3, 4, nil]
    #   dv.include_values? nil, Float::NAN
    #   # => true
    def include_values?(*values)
      values.any? { |v| @cat_hash.include?(v) && !@cat_hash[v].empty? }
    end

    # Return a vector with specified values removed
    # @param [Array] values to reject from resultant vector
    # @return [Daru::Vector] vector with specified values removed
    # @example
    #   dv = Daru::Vector.new [1, 2, nil, Float::NAN], type: :category
    #   dv.reject_values nil, Float::NAN
    #   # => #<Daru::Vector(2)>
    #   #   0   1
    #   #   1   2
    def reject_values(*values)
      resultant_pos = size.times.to_a - values.flat_map { |v| @cat_hash[v] }
      dv = at(*resultant_pos)
      unless dv.is_a? Daru::Vector
        pos = resultant_pos.first
        dv = at(pos..pos)
      end
      dv.remove_unused_categories
    end

    # Count the number of values specified
    # @param [Array] values to count for
    # @return [Integer] the number of times the values mentioned occurs
    # @example
    #   dv = Daru::Vector.new [1, 2, 1, 2, 3, 4, nil, nil]
    #   dv.count_values nil
    #   # => 2
    def count_values(*values)
      values.filter_map { |v| @cat_hash[v].size if @cat_hash.include? v }
            .sum
    end

    # Return indexes of values specified
    # @param [Array] values to find indexes for
    # @return [Array] array of indexes of values specified
    # @example
    #   dv = Daru::Vector.new [1, 2, nil, Float::NAN], index: 11..14
    #   dv.indexes nil, Float::NAN
    #   # => [13, 14]
    def indexes(*values)
      values &= categories
      index.to_a.values_at(*values.flat_map { |v| @cat_hash[v] }.sort)
    end

    # Replaces specified values with a new value
    # @param [Array] old_values array of values to replace
    # @param [object] new_value new value to replace with
    # @note It performs the replace in place.
    # @return [Daru::Vector] Same vector itself with values
    #   replaced with new value
    # @example
    #   dv = Daru::Vector.new [1, 2, :a, :b]
    #   dv.replace_values [:a, :b], nil
    #   dv
    #   # =>
    #   # #<Daru::Vector:19903200 @name = nil @metadata = {} @size = 4 >
    #   #     nil
    #   #   0   1
    #   #   1   2
    #   #   2 nil
    #   #   3 nil
    def replace_values(old_values, new_value)
      old_values = [old_values] unless old_values.is_a? Array
      rename_hash = old_values.to_h { |v| [v, new_value] }
      rename_categories rename_hash
    end

    def positions(*values)
      values &= categories
      values.flat_map { |v| @cat_hash[v] }.sort
    end

    private

    def validate_categories(input_categories)
      raise ArgumentError, 'Input categories and speculated categories mismatch' unless
        (categories - input_categories).empty?
    end

    def add_extra_categories(extra_categories)
      extra_categories.each { |cat| @cat_hash[cat] = [] }
    end

    def initialize_core_attributes(data)
      # Create a hash to map each category to positional indexes
      categories = data.each_with_index.group_by(&:first)
      @cat_hash = categories.transform_values { |group| group.map(&:last) }

      # Map each category to a unique integer for effective storage in @array
      map_cat_int = categories.keys.each_with_index.to_h

      # To link every instance to its category,
      # it stores integer for every instance representing its category
      @array = map_cat_int.values_at(*data)
    end

    def category_from_position(position)
      cat_from_int @array[position]
    end

    def assert_ordered(operation)
      # TODO: Change ArgumentError to something more expressive
      return if ordered?

      raise ArgumentError, "Can not apply #{operation} when vector is unordered. " \
                           'To make the categorical data ordered, use #ordered = true' \
    end

    def dummy_coding(full)
      categories = @cat_hash.keys
      categories.delete(base_category) unless full

      df = categories.map do |category|
        dummy_code @cat_hash[category]
      end

      Daru::DataFrame.new df,
                          index: @index,
                          order: create_names(categories)
    end

    def dummy_code(positions)
      code = Array.new(size, 0)
      positions.each { |pos| code[pos] = 1 }
      code
    end

    def simple_coding(full)
      categories = @cat_hash.keys
      categories.delete(base_category) unless full

      df = categories.map do |category|
        simple_code @cat_hash[category]
      end

      Daru::DataFrame.new df,
                          index: @index,
                          order: create_names(categories)
    end

    def simple_code(positions)
      n = @cat_hash.keys.size.to_f
      code = Array.new(size, -1 / n)
      positions.each { |pos| code[pos] = (n - 1) / n }
      code
    end

    def helmert_coding(*)
      categories = @cat_hash.keys[0..-2]

      df = categories.each_index.map do |index|
        helmert_code index
      end

      Daru::DataFrame.new df,
                          index: @index,
                          order: create_names(categories)
    end

    def helmert_code(index)
      n = (categories.size - index).to_f

      @array.map do |cat_index|
        if cat_index == index
          (n - 1) / n
        elsif cat_index > index
          -1 / n
        else
          0
        end
      end
    end

    def deviation_coding(*)
      categories = @cat_hash.keys[0..-2]

      df = categories.each_index.map do |index|
        deviation_code index
      end

      Daru::DataFrame.new df,
                          index: @index,
                          order: create_names(categories)
    end

    def deviation_code(index)
      last = categories.size - 1
      @array.map do |cat_index|
        case cat_index
        when index then 1
        when last  then -1
        else 0
        end
      end
    end

    def user_defined_coding(df)
      Daru::DataFrame.rows (Array.new(size) { |pos| df.row[at(pos)].to_a }),
                           index: @index,
                           order: df.vectors.to_a
    end

    def create_names(categories)
      categories.map do |cat|
        name.is_a?(Symbol) ? :"#{name}_#{cat}" : "#{name}_#{cat}"
      end
    end

    def coerce_index(index)
      index =
        case index
        when Daru::MultiIndex, Daru::CategoricalIndex, Daru::Index
          index
        when nil
          Daru::Index.new size
        when Range
          Daru::Index.new index.to_a
        when Array
          Daru::Index.new index
        else
          raise ArgumentError, "Unregnized index type #{index.class}"
        end
      validate_index index
      index
    end

    def validate_index(index)
      # Change to SizeError
      return unless size != index.size

      raise ArgumentError, "Size of index (#{index.size}) does not matches" \
                           "size of vector (#{size})"
    end

    def modify_category_at(pos, category)
      unless categories.include? category
        raise ArgumentError, "Invalid category #{category}, " \
                             'to add a new category use #add_category'
      end
      old_category = category_from_position pos
      @array[pos] = int_from_cat category
      @cat_hash[old_category].delete pos
      @cat_hash[category] << pos
    end

    def order_with(new)
      raise ArgumentError, 'The contents of new and old order must be the same.' if new.to_set != categories.to_set

      @cat_hash = new.map { |cat| [cat, @cat_hash[cat]] }.to_h

      map_cat_int = @cat_hash.keys.each_with_index.to_a.to_h
      @array = Array.new(size)
      @cat_hash.map do |cat, positions|
        positions.each { |pos| @array[pos] = map_cat_int[cat] }
      end
    end

    def cat_from_int(int)
      @cat_hash.keys[int]
    end

    def int_from_cat(cat)
      @cat_hash.keys.index cat
    end
  end
end<|MERGE_RESOLUTION|>--- conflicted
+++ resolved
@@ -59,31 +59,6 @@
       self
     end
 
-<<<<<<< HEAD
-=======
-    def plotting_library=(lib)
-      case lib
-      when :gruff
-        @plotting_library = lib
-        if Daru.send(:"has_#{lib}?")
-          extend Module.const_get(
-            "Daru::Plotting::Category::#{lib.to_s.capitalize}Library"
-          )
-        end
-      else
-        raise ArgumentError, "Plotting library #{lib} not supported. " \
-                             'Supported library is :gruff'
-      end
-    end
-
-    # this method is overwritten: see Daru::Category#plotting_library=
-    def plot(...)
-      init_plotting_library
-
-      plot(...)
-    end
-
->>>>>>> 5688fe24
     alias rename name=
 
     # Returns an enumerator that enumerates on categorical data
