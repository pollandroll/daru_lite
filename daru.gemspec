--- conflicted
+++ resolved
@@ -49,15 +49,8 @@
   spec.add_development_dependency 'simplecov'
   spec.add_development_dependency 'spreadsheet', '~> 1.3.0'
   spec.add_development_dependency 'sqlite3'
-  spec.add_development_dependency 'webmock'
-<<<<<<< HEAD
-  spec.add_development_dependency 'matrix'
-  spec.add_development_dependency 'prime'
-
-  spec.add_development_dependency 'nokogiri'
-=======
-  spec.add_development_dependency 'yard-junk'
   # issue : https://github.com/SciRuby/daru/issues/493 occured
   # with latest version of sqlite3
->>>>>>> 7c29b8db
+  spec.add_development_dependency 'webmock'
+  spec.add_development_dependency 'yard-junk'
 end